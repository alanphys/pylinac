--- conflicted
+++ resolved
@@ -25,11 +25,8 @@
     plot_symmetry_point_difference,
     symmetry_point_difference,
 )
-<<<<<<< HEAD
 from tests_basic.core.test_utilities import QuaacTestBase
-=======
 from tests_basic.core.test_utilities import ResultsDataBase
->>>>>>> 73d02898
 from tests_basic.utils import (
     CloudFileMixin,
     get_file_from_cloud_test_repo,
