--- conflicted
+++ resolved
@@ -139,8 +139,6 @@
         array_flat = rect.pixels_flat
         self.assertEqual(array_flat.size, 800)
 
-<<<<<<< HEAD
-=======
     def test_masked_array(self):
         """Test that the masked array is correctly created."""
         rng = np.random.default_rng(seed=123)
@@ -158,7 +156,6 @@
             array[40, 40], masked_array[40, 40]
         )  # inside the rectangle is the original value
 
->>>>>>> 9be8dd18
 
 class TestRectangleStats(TestCase):
     @classmethod
