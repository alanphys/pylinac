
import sys

__version__ = '2.5.0.0'
__version_info__ = (2, 5, 0, 0)

# check python version
if sys.version_info[0] < 3 or sys.version_info[1] < 6:
    raise ValueError("Pylinac is only supported on Python 3.6+. Please update your environment.")

# import shortcuts
from pylinac.ct import CatPhan504, CatPhan600, CatPhan503, CatPhan604
from pylinac.core import decorators, geometry, image, io, mask, profile, roi, utilities
from pylinac.core.utilities import clear_data_files, assign2machine
<<<<<<< HEAD
from pylinac.flatsym import FlatSym
from pylinac.fieldparams import FieldParams
=======
from pylinac.field_analysis import FieldAnalysis, DeviceFieldAnalysis, Protocol, Device, Edge, \
    Interpolation, Normalization, Centering
>>>>>>> ace51aac
from pylinac.planar_imaging import LeedsTOR, StandardImagingQC3, LasVegas, DoselabMC2kV, DoselabMC2MV
from pylinac.log_analyzer import load_log, Dynalog, TrajectoryLog, MachineLogs
from pylinac.picketfence import PicketFence  # must be after log analyzer
from pylinac.starshot import Starshot
from pylinac.vmat import DRMLC, DRGS
from pylinac.winston_lutz import WinstonLutz
from pylinac.calibration import tg51, trs398
<|MERGE_RESOLUTION|>--- conflicted
+++ resolved
@@ -12,13 +12,8 @@
 from pylinac.ct import CatPhan504, CatPhan600, CatPhan503, CatPhan604
 from pylinac.core import decorators, geometry, image, io, mask, profile, roi, utilities
 from pylinac.core.utilities import clear_data_files, assign2machine
-<<<<<<< HEAD
-from pylinac.flatsym import FlatSym
-from pylinac.fieldparams import FieldParams
-=======
 from pylinac.field_analysis import FieldAnalysis, DeviceFieldAnalysis, Protocol, Device, Edge, \
     Interpolation, Normalization, Centering
->>>>>>> ace51aac
 from pylinac.planar_imaging import LeedsTOR, StandardImagingQC3, LasVegas, DoselabMC2kV, DoselabMC2MV
 from pylinac.log_analyzer import load_log, Dynalog, TrajectoryLog, MachineLogs
 from pylinac.picketfence import PicketFence  # must be after log analyzer
