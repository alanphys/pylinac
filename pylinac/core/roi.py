import enum
from typing import Union, Tuple, Optional

import matplotlib.pyplot as plt
import numpy as np
from cached_property import cached_property
from matplotlib.patches import Circle as mpl_Circle
from skimage.measure._regionprops import _RegionProperties

from .decorators import lru_cache
from .geometry import Circle, Point, Rectangle
from .image import ArrayImage


def bbox_center(region: _RegionProperties) -> Point:
    """Return the center of the bounding box of an scikit-image region.

    Parameters
    ----------
    region
        A scikit-image region as calculated by skimage.measure.regionprops().

    Returns
    -------
    point : :class:`~pylinac.core.geometry.Point`
    """
    bbox = region.bbox
    y = abs(bbox[0] - bbox[2]) / 2 + min(bbox[0], bbox[2])
    x = abs(bbox[1] - bbox[3]) / 2 + min(bbox[1], bbox[3])
    return Point(x, y)


class Contrast(enum.Enum):
    """Contrast calculation technique. See :ref:`visibility`"""

    MICHELSON = "Michelson"  #:
    WEBER = "Weber"  #:
    RATIO = "Ratio"  #:


class DiskROI(Circle):
    """An class representing a disk-shaped Region of Interest."""

    def __init__(
            self,
            array: np.ndarray,
            angle: float,
            roi_radius: float,
            dist_from_center: float,
            phantom_center: Union[Tuple, Point],
    ):
        """
        Parameters
        ----------
        array : ndarray
            The 2D array representing the image the disk is on.
        angle : int, float
            The angle of the ROI in degrees from the phantom center.
        roi_radius : int, float
            The radius of the ROI from the center of the phantom.
        dist_from_center : int, float
            The distance of the ROI from the phantom center.
        phantom_center : tuple
            The location of the phantom center.
        """
        center = self._get_shifted_center(angle, dist_from_center, phantom_center)
        super().__init__(center_point=center, radius=roi_radius)
        self._array = array

    @staticmethod
    def _get_shifted_center(
            angle: float,
            dist_from_center: float,
            phantom_center: Point,
    ) -> Point:
        """The center of the ROI; corrects for phantom dislocation and roll."""
        y_shift = np.sin(np.deg2rad(angle)) * dist_from_center
        x_shift = np.cos(np.deg2rad(angle)) * dist_from_center
        return Point(phantom_center.x + x_shift, phantom_center.y + y_shift)

    @cached_property
    def pixel_values(self) -> np.ndarray:
        masked_img = self.circle_mask()
        return self._array[~np.isnan(masked_img)]

    @cached_property
    def pixel_value(self) -> float:
        """The median pixel value of the ROI."""
        masked_img = self.circle_mask()
        return float(np.nanmedian(masked_img))

    @cached_property
    def std(self) -> float:
        """The standard deviation of the pixel values."""
        masked_img = self.circle_mask()
        return float(np.nanstd(masked_img))

    @lru_cache()
    def circle_mask(self) -> np.ndarray:
        """Return a mask of the image, only showing the circular ROI."""
        # http://scikit-image.org/docs/dev/auto_examples/plot_camera_numpy.html
        # TODO: Replace with scikit-image draw function
        masked_array = np.copy(self._array).astype(float)
        l_x, l_y = self._array.shape[0], self._array.shape[1]
        X, Y = np.ogrid[:l_x, :l_y]
        outer_disk_mask = (X - self.center.y) ** 2 + (
                Y - self.center.x
        ) ** 2 > self.radius ** 2
        masked_array[outer_disk_mask] = np.NaN
        return masked_array

    def plot2axes(
<<<<<<< HEAD
        self,
        axes: Optional[plt.Axes] = None,
        edgecolor: str = "black",
        fill: bool = False,
=======
            self, axes: Optional[plt.Axes] = None, edgecolor: str = "black", fill: bool = False
>>>>>>> 462dcee5
    ) -> None:
        """Plot the Circle on the axes.

        Parameters
        ----------
        axes : matplotlib.axes.Axes
            An MPL axes to plot to.
        edgecolor : str
            The color of the circle.
        fill : bool
            Whether to fill the circle with color or leave hollow.
        """
        if axes is None:
            fig, axes = plt.subplots()
            axes.imshow(self._array)
        axes.add_patch(
                mpl_Circle(
                        (self.center.x, self.center.y),
                        edgecolor=edgecolor,
                        radius=self.radius,
                        fill=fill,
                )
        )


class LowContrastDiskROI(DiskROI):
    """A class for analyzing the low-contrast disks."""

    contrast_threshold: Optional[float]
    cnr_threshold: Optional[float]
    contrast_reference: Optional[float]

    def __init__(
            self,
            array: Union[np.ndarray, ArrayImage],
            angle: float,
            roi_radius: float,
            dist_from_center: float,
            phantom_center: Union[tuple, Point],
            contrast_threshold: Optional[float] = None,
            contrast_reference: Optional[float] = None,
            cnr_threshold: Optional[float] = None,
            contrast_method: Contrast = Contrast.MICHELSON,
            visibility_threshold: Optional[float] = 0.1,
    ):
        """
        Parameters
        ----------
        contrast_threshold : float, int
            The threshold for considering a bubble to be "seen".
        """
        super().__init__(array, angle, roi_radius, dist_from_center, phantom_center)
        self.contrast_threshold = contrast_threshold
        self.cnr_threshold = cnr_threshold
        self.contrast_reference = contrast_reference
        self.contrast_method = contrast_method
        self.visibility_threshold = visibility_threshold

    @property
    def signal_to_noise(self) -> float:
        """The signal to noise ratio."""
        return self.pixel_value / self.std

    @property
    def contrast_to_noise(self) -> float:
        """The contrast to noise ratio of the ROI"""
        return self.contrast / self.std

    @property
    def contrast(self) -> float:
        """The contrast of the bubble. Uses the contrast method passed in the constructor. See https://en.wikipedia.org/wiki/Contrast_(vision)."""
        if self.contrast_method == Contrast.MICHELSON:
            return abs(
                    (self.pixel_value - self.contrast_reference)
                    / (self.pixel_value + self.contrast_reference)
            )
        elif self.contrast_method == Contrast.WEBER:
            return (
                    abs(self.pixel_value - self.contrast_reference)
                    / self.contrast_reference
            )
        elif self.contrast_method == Contrast.RATIO:
            return self.pixel_value / self.contrast_reference

    @property
    def cnr_constant(self) -> float:
        """The contrast-to-noise value times the bubble diameter."""
        DeprecationWarning(
                "The 'cnr_constant' property will be deprecated in a future release. Use .visibility instead."
        )
        return self.contrast_to_noise * self.diameter

    @property
    def visibility(self) -> float:
        """The visual perception of CNR. Uses the model from A Rose: https://www.osapublishing.org/josa/abstract.cfm?uri=josa-38-2-196.
        See also here: https://howradiologyworks.com/x-ray-cnr/.
        Finally, a review paper here: http://xrm.phys.northwestern.edu/research/pdf_papers/1999/burgess_josaa_1999.pdf
        Importantly, the Rose model is not applicable for high-contrast use cases."""
        return self.contrast * np.sqrt(self.radius ** 2 * np.pi) / self.std

    @property
    def contrast_constant(self) -> float:
        """The contrast value times the bubble diameter."""
        DeprecationWarning(
                "The 'contrast_constant' property will be deprecated in a future release. Use .visibility instead."
        )
        return self.contrast * self.diameter

    @property
    def passed(self) -> bool:
        """Whether the disk ROI contrast passed."""
        return self.contrast > self.contrast_threshold

    @property
    def passed_visibility(self) -> bool:
        """Whether the disk ROI's visibility passed."""
        return self.visibility > self.visibility_threshold

    @property
    def passed_contrast_constant(self) -> bool:
        """Boolean specifying if ROI pixel value was within tolerance of the nominal value."""
        return self.contrast_constant > self.contrast_threshold

    @property
    def passed_cnr_constant(self) -> bool:
        """Boolean specifying if ROI pixel value was within tolerance of the nominal value."""
        return self.cnr_constant > self.cnr_threshold

    @property
    def plot_color(self) -> str:
        """Return one of two colors depending on if ROI passed."""
        return "green" if self.passed_visibility else "red"

    @property
    def plot_color_constant(self) -> str:
        """Return one of two colors depending on if ROI passed."""
        return "green" if self.passed_contrast_constant else "red"

    @property
    def plot_color_cnr(self) -> str:
        """Return one of two colors depending on if ROI passed."""
        return "green" if self.passed_cnr_constant else "red"

    def as_dict(self) -> dict:
        """Dump important data as a dictionary. Useful when exporting a `results_data` output"""
        return {'contrast method': self.contrast_method.value, 'visibility': self.visibility,
                'visibility threshold': self.visibility_threshold, 'passed visibility': self.passed_visibility,
                'contrast': self.contrast, 'cnr': self.contrast_to_noise, 'signal to noise': self.signal_to_noise}


class HighContrastDiskROI(DiskROI):
    """A class for analyzing the high-contrast disks."""

    contrast_threshold: Optional[float]

    def __init__(
            self,
            array: np.ndarray,
            angle: float,
            roi_radius: float,
            dist_from_center: float,
            phantom_center: Union[tuple, Point],
            contrast_threshold: float,
    ):
        """
        Parameters
        ----------
        contrast_threshold : float, int
            The threshold for considering a bubble to be "seen".
        """
        super().__init__(array, angle, roi_radius, dist_from_center, phantom_center)
        self.contrast_threshold = contrast_threshold

    def __repr__(self):
        return f"High-Contrast Disk; max pixel: {self.max}, min pixel: {self.min}"

    @cached_property
    def max(self) -> np.ndarray:
        """The max pixel value of the ROI."""
        masked_img = self.circle_mask()
        return np.nanmax(masked_img)

    @cached_property
    def min(self) -> np.ndarray:
        """The min pixel value of the ROI."""
        masked_img = self.circle_mask()
        return np.nanmin(masked_img)


class RectangleROI(Rectangle):
    """Class that represents a rectangular ROI."""

    def __init__(self, array, width, height, angle, dist_from_center, phantom_center):
        y_shift = np.sin(np.deg2rad(angle)) * dist_from_center
        x_shift = np.cos(np.deg2rad(angle)) * dist_from_center
        center = Point(phantom_center.x + x_shift, phantom_center.y + y_shift)
        # the ROI must be 'real', i.e. >= 2x2 matrix
        if width < 2:
            raise ValueError(f"The width must be >= 2. Given {width}")
        if height < 2:
            raise ValueError(f"The height must be >= 2. Given {height}")
        super().__init__(width, height, center, as_int=True)
        self._array = array

    def __repr__(self):
        return f"Rectangle ROI @ {self.center}; mean pixel: {self.pixel_value}"

    # TODO: See if I could use this somewhere
    # @classmethod
    # def from_regionprop(cls, regionprop: _RegionProperties, phan_center: Point):
    #     width = regionprop.bbox[3] - regionprop.bbox[1]
    #     height = regionprop.bbox[2] - regionprop.bbox[0]
    #     angle = np.rad2deg(np.arctan2((regionprop.centroid[0] - phan_center.y), (regionprop.centroid[1] - phan_center.x)))
    #     distance = phan_center.distance_to(Point(regionprop.centroid[1], regionprop.centroid[0]))
    #     return cls(regionprop.intensity_image, width=width, height=height,
    #                angle=angle, dist_from_center=distance, phantom_center=phan_center)

    @cached_property
    def pixel_array(self) -> np.ndarray:
        """The pixel array within the ROI."""
        return self._array[
               self.bl_corner.y: self.tr_corner.y, self.bl_corner.x: self.tr_corner.x
               ]

    @cached_property
    def pixel_value(self) -> float:
        """The pixel array within the ROI."""
        return float(np.mean(self.pixel_array))

    @cached_property
    def mean(self) -> float:
        """The mean value within the ROI."""
        return float(np.mean(self.pixel_array))

    @cached_property
    def std(self) -> float:
        """The std within the ROI."""
        return float(np.std(self.pixel_array))

    @cached_property
    def min(self) -> float:
        """The min value within the ROI."""
        return float(np.min(self.pixel_array))

    @cached_property
    def max(self) -> float:
        """The max value within the ROI."""
        return float(np.max(self.pixel_array))<|MERGE_RESOLUTION|>--- conflicted
+++ resolved
@@ -110,14 +110,7 @@
         return masked_array
 
     def plot2axes(
-<<<<<<< HEAD
-        self,
-        axes: Optional[plt.Axes] = None,
-        edgecolor: str = "black",
-        fill: bool = False,
-=======
             self, axes: Optional[plt.Axes] = None, edgecolor: str = "black", fill: bool = False
->>>>>>> 462dcee5
     ) -> None:
         """Plot the Circle on the axes.
 
