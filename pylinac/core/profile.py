--- conflicted
+++ resolved
@@ -9,17 +9,13 @@
 from matplotlib.patches import Circle as mpl_Circle
 from scipy import ndimage, signal
 from scipy.interpolate import interp1d
-<<<<<<< HEAD
-=======
 from scipy.ndimage import gaussian_filter1d
 from scipy.optimize import OptimizeWarning, minimize
->>>>>>> ace51aac
 from scipy.stats import linregress
 
 from .geometry import Point, Circle
 from .hill import Hill
 from .typing import NumberLike
-from .hillreg import hill_reg, infl_point_hill_func
 
 # for Hill fits of 2D device data the # of points can be small.
 # This results in optimization warnings about the variance of the fit (the variance isn't of concern for us for that particular item)
@@ -170,13 +166,6 @@
     Signal analysis methods are given, mostly based on FWXM and on Hill function calculations.
     Profiles with multiple peaks are better suited by the MultiProfile class.
     """
-<<<<<<< HEAD
-    interpolation_factor: int = 100
-    interpolation_type: str = 'linear'
-    _values: np.ndarray
-    _dpmm: float
-=======
->>>>>>> ace51aac
 
     def __init__(self, values: np.ndarray, dpmm: float = None,
                  interpolation: Interpolation = Interpolation.LINEAR,
@@ -222,56 +211,6 @@
             centered about each edge with a width of 20% the size of the field width. *Only applies when the edge
             detection is ``INFLECTION_HILL`` *.
         """
-<<<<<<< HEAD
-        self.values = values
-
-    @property
-    def values(self) -> np.ndarray:
-        """The profile array."""
-        return self._values
-
-    @values.setter
-    def values(self, value):
-        if not isinstance(value, np.ndarray):
-            raise TypeError("Values must be a numpy array")
-        self._values = value.astype(float)
-
-    @property
-    def dpmm(self) -> NumberLike:
-        """The Dots-per-mm of the profile, defined at isocenter. E.g. if an EPID image is taken at 150cm SID,
-        the dpmm will scale back to 100cm."""
-        return self._dpmm
-
-    @dpmm.setter
-    def dpmm(self, value):
-        """The Dots-per-mm of the profile, defined at isocenter.
-
-         E.g. if an EPID image is taken at 150cm SID the dpmm will scale back to 100cm.
-         """
-        if value > 0:
-            self._dpmm = value
-
-    def center(self) -> Tuple[NumberLike, NumberLike]:
-        """Returns the center index and value of the profile.
-
-         If the profile has an even number of values the centre lies between the two centre indices and the centre
-         value is the average of the two centre values else the centre index and value are returned."""
-        plen = self.values.shape[0]
-        if plen % 2 == 0:  # plen is even and central detectors straddle CAX
-            cax = (self.values[int(plen / 2)] + self.values[int(plen / 2) - 1]) / 2.0
-        else:  # plen is odd and we have a central detector
-            cax = self.values[int((plen - 1) / 2)]
-        plen = (plen - 1)/2.0
-        return plen, cax
-
-    @property
-    @lru_cache()
-    def _values_interp(self) -> np.ndarray:
-        """Interpolated values of the entire profile array."""
-        ydata_f = interp1d(self._indices, self.values, kind=self.interpolation_type)
-        y_data = ydata_f(self._indices_interp)
-        return y_data
-=======
         self._interp_method = interpolation
         self._interpolation_res = interpolation_resolution_mm
         self._interpolation_factor = interpolation_factor
@@ -290,7 +229,6 @@
             fitted_values -= fitted_values.min()
         norm_values = self._normalize(fitted_values, normalization_method)
         self.values = norm_values  # update values
->>>>>>> ace51aac
 
     @staticmethod
     def _interpolate(values, dpmm, interpolation_resolution, interpolation_factor, interp_method: Interpolation) -> (
@@ -375,160 +313,6 @@
             i.e. FWHM.
         """
         _, peak_props = find_peaks(self.values, fwxm_height=x/100, max_number=1)
-<<<<<<< HEAD
-        fwxm_center_idx = (peak_props['right_ips'][0] - peak_props['left_ips'][0])/2 + peak_props['left_ips'][0]
-        if interpolate:
-            return fwxm_center_idx, self._values_interp[int(fwxm_center_idx*self.interpolation_factor)]
-        else:
-            fwxm_center_idx = int(round(fwxm_center_idx))
-            return fwxm_center_idx, self.values[fwxm_center_idx]
-
-    def top(self, dist: float=25.0, interpolate=False):
-        """Return the position of the maximum value
-
-        If interpolate is True a 2nd order polynomial is fitted around the max position and the point where
-        the tangent is zero is returned"""
-
-        max_idx = np.argmax(self.values)
-        left_idx = round(max_idx - dist * self.dpmm)
-        right_idx = round(max_idx + dist * self.dpmm)
-        if (left_idx < 0) or (right_idx > self.values.shape[0]):
-            raise Exception("The peak is not well formed. Are you sure this is a FFF field?")
-        if interpolate:
-            x_data = self._indices[left_idx: right_idx]
-            y_data = self.values[left_idx: right_idx]
-            fit_params = np.polyfit(x_data, y_data, deg=2)
-            max_idx = -fit_params[1]/(2*fit_params[0])
-        return max_idx, left_idx, right_idx, fit_params
-
-    @argue.bounds(x=(0, 100), ifa=(0, 1.0))
-    @argue.options(norm=('max', 'max grounded', 'cax', 'cax grounded'), interpolate=(True, False))
-    def field_edges(self, ifa: float=1.0, x: int=50, norm='max grounded', interpolate=False) -> Tuple[float, float]:
-        """Return the width at X-Max, where X is the percentage height.
-
-        Parameters
-        ----------
-        x : int
-            The dose level of the profile. E.g. x = 50 is 50% height, 100 is the profile peak.
-            i.e. FWHM.
-        ifa : float
-            In Field Area: 1.0 is the entire field at the dose level.
-        norm : str
-            The type of normalisation to apply:
-                'max'          : normalises to the profile maximum with no grounding
-                'max grounded' : grounds each side to the profile minimum and normalises to the profile maximum
-                'cax'          : normalises to the profile centre value with no grounding
-                'cax grounded' : grounds each side to the profile minimum and normalises to the profile centre value
-            Default is 'max_grounded' as this is the intrinsic method of the scipy sgnal.find_peak function.
-        interpolate : bool
-            Whether to interpolate the profile array values to get subpixel precision.
-
-        Returns
-        -------
-        left index, right index
-            The left and right indices of the in field area at the dose level.
-        """
-
-        # prevent array from being grounded by setting ends to zero
-        if norm in ['max', 'cax']:
-            ydata = np.insert(self.values, 0, 0)
-            ydata = np.append(ydata, 0)
-        else:
-            ydata = self.values
-
-        # adjust x to give the equivalent level if peak val was at CAX
-        if norm == 'cax':
-            _, cax_val = self.center()
-            ymax = ydata.max()
-            x = x*cax_val/ymax
-
-        _, peak_props = find_peaks(ydata, fwxm_height=x/100, max_number=1)
-        left = peak_props['left_ips'][0]
-        right = peak_props['right_ips'][0]
-        if ifa < 1.0:
-            delta = (1.0 - ifa)*(right - left)/2.0
-            left = left + delta
-            right = right - delta
-
-        if not interpolate:
-            left = round(left)
-            right = round(right)
-
-        if norm in ['max', 'cax']:
-            left = left - 1
-            right = right - 1
-        return left, right
-
-    @argue.bounds(pen_width=(0, 200))
-    @argue.options(side=('left', 'right'))
-    @lru_cache()
-    def infl_points(self, pen_width: float=20, side: str='left'):
-        """Calculate the profile inflection point on the given side of the penumbra.
-
-        Fits a sigmoid model (Hill function) to the penumbra values.
-
-        Parameters
-        ----------
-        pen_width : Penumbra width
-        side      : 'left' or 'right' side of the profile
-
-        Returns
-        -------
-        edge_idx   : index of the inflection point
-        fit_params : sigmoid model parameters
-        """
-
-        indices, values = self.penumbra_values(side, pen_width)
-        fit_params = hill_reg(indices, values)
-        edge_idx = infl_point_hill_func(fit_params)
-        return edge_idx, fit_params
-
-    @argue.bounds(rel_dist=(0, 1.0), pen_width=(0, 200))
-    @argue.options(side=('left', 'right'), norm=('max', 'max grounded', 'cax', 'cax grounded'), interpolate=(True, False))
-    def dose_point(self, rel_dist: float, pen_width: float=20, side: str='left', norm: str='max grounded', interpolate: bool=False):
-        """Dose value relative to CAX at 20% of field size from CAX.
-
-        Parameters
-        ----------
-        rel_dist  : Relative distance from CAX. Depends on norm
-        pen_width : Penumbra width
-        side      : 'left' or 'right' side of the profile
-        norm      : str
-            The type of normalisation to apply:
-                'max'          : normalises to the profile maximum with no grounding
-                'max grounded' : grounds each side to the profile minimum and normalises to the profile maximum
-                'cax'          : normalises to the profile centre value with no grounding
-                'cax grounded' : grounds each side to the profile minimum and normalises to the profile centre value
-            Default is 'max_grounded' as this is the intrinsic method of the scipy sgnal.find_peak function.
-        interpolate : bool
-            Whether to interpolate the profile array values to get subpixel precision.
-
-        Returns
-        -------
-        Dose value as a percentage of CAX
-        """
-
-        edge_idx = self.infl_points(pen_width, side)[0]
-        if norm in ['max', 'max grounded']:
-            cax_idx, cax_val = self.fwxm_center(x=50, interpolate=interpolate)
-        else:
-            cax_idx, cax_val = self.center()
-        dose_idx = cax_idx + (edge_idx - cax_idx)*rel_dist
-        if interpolate:
-            ydata_f = interp1d(self._indices, self.values, kind=self.interpolation_type)
-            dose_val = ydata_f(dose_idx)
-        else:
-            dose_val = self.values[round(dose_idx)]
-        return 100 * dose_val / cax_val
-
-    @argue.bounds(lower=(0, 100), upper=(0, 100))
-    def penumbra_width(self, lower: int=20, upper: int=80) -> Tuple[float, float]:
-        """Return the penumbra width of the profile.
-
-        This is the standard "penumbra width" calculation that medical physics talks about in
-        radiation profiles. Standard is the 80/20 width, although 90/10
-        is sometimes used.
-=======
         left_idx = peak_props['left_ips'][0]
         right_idx = peak_props['right_ips'][0]
         fwxm_center_idx = ((peak_props['right_ips'][0] - peak_props['left_ips'][0]) / 2 + peak_props['left_ips'][0])
@@ -556,7 +340,6 @@
     @argue.bounds(in_field_ratio=(0, 1.0), slope_exclusion_ratio=(0, 1.0))
     def field_data(self, in_field_ratio: float = 0.8, slope_exclusion_ratio=0.2) -> dict:
         """Return the width at X-Max, where X is the percentage height.
->>>>>>> ace51aac
 
         Parameters
         ----------
@@ -571,107 +354,6 @@
             .. warning:: The "top" value is always calculated. For FFF beams this should be reasonable, but for flat beams
                          this value may end up being non-sensible.
         """
-<<<<<<< HEAD
-        if lower > upper:
-            raise ValueError("Upper penumbra value must be larger than the lower penumbra value")
-
-        _, upper_peak_props = find_peaks(self.values, fwxm_height=upper/100, max_number=1)
-        _, lower_peak_props = find_peaks(self.values, fwxm_height=lower/100, max_number=1)
-        left_penum = np.abs(upper_peak_props['left_ips'][0] - lower_peak_props['left_ips'][0])
-        right_penum = np.abs(upper_peak_props['right_ips'][0] - lower_peak_props['right_ips'][0])
-        return left_penum, right_penum
-
-    @argue.options(side=('left', 'right'))
-    @argue.bounds(dist=(0, 200))
-    @lru_cache()
-    def penumbra_values(self, side: str, dist: float=20.0):
-        """Returns the penumbra values around the maximum gradient
-
-        Parameters
-           side : Penumbra side 'left' or 'right'
-           dist : distance around maximum gradient to return penumbra. If dist = 0 penumbra is returned from tail
-                  to 80% field size.
-           """
-        cax_idx = self.center()[0]
-        left_edge_idx = np.argmax(np.diff(self.values[:int(cax_idx)]))
-        right_edge_idx = self.values.shape[0] - np.argmax(np.diff(np.flip(self.values[int(cax_idx):])))
-        if side == 'left':
-            if dist > 0:
-                start_idx = int(left_edge_idx - dist*self.dpmm)
-                end_idx = int(left_edge_idx + dist * self.dpmm) + 1
-            else:
-                start_idx = 0
-                end_idx = int(left_edge_idx + (right_edge_idx - left_edge_idx)*0.1)
-            if start_idx < 0:
-                start_idx = 0
-            if end_idx > cax_idx:
-                end_idx = round(cax_idx)
-        else:
-            if dist > 0:
-                start_idx = int(right_edge_idx - dist*self.dpmm)  # take profile values around right edge
-                end_idx = int(right_edge_idx + dist * self.dpmm) + 1
-            else:
-                start_idx = int(right_edge_idx - (right_edge_idx - left_edge_idx)*0.1)
-                end_idx = self.values.shape[0]
-            if start_idx < cax_idx:
-                start_idx = round(cax_idx)
-            if end_idx > self.values.shape[0]:
-                end_idx = self.values.shape[0]
-
-        values = self.values[start_idx: end_idx]
-        indices = self._indices[start_idx: end_idx]
-        return indices, values
-
-    def infield_slope(self,  field_width: float=0.8, side: str='left', dist: float=25.0):
-        """Calculate the slope of the in field area (IFA)
-
-        Parameters
-        ----------
-        field_width : proportion of the field size (FWHM) to use
-        side : profile side 'left' or 'right'
-        dist : distance to exclude peak of FFF field
-
-        Returns
-        -------
-        Slope, Intercept : of straight line equation y= mx + c where m = slope and c = intercept
-        """
-
-        x_data, y_data = self.infield_values(field_width, side, dist)
-        result = linregress(x_data, y_data)
-        return result.slope, result.intercept
-
-    @argue.options(side=('left', 'right'))
-    @argue.bounds(field_width=(0, 1), dist=(0, 400))
-    def infield_values(self, field_width: float=0.8, side: str='left', dist: float=25.0) -> np.ndarray:
-        """Return a subarray of the values in the in field area (IFA)
-
-        Parameters
-        ----------
-        field_width : proportion of the field size (FWHM) to use
-        side : profile side 'left' or 'right'
-        dist : distance to exclude peak of FFF field
-
-        Returns
-        -------
-        ndarray
-        """
-        left, right = self.field_edges(field_width)
-        if side == 'left':
-            right = round(self.center()[0] - dist*self.dpmm)
-        else:
-            left = round(self.center()[0] + dist*self.dpmm)
-        if left >= right:
-            raise Exception('The field size is not large enough to calculate the slope of the in field area.')
-        values = self.values[left: right]
-        indices = self._indices[left: right]
-        return indices, values
-
-    @argue.bounds(field_width=(0, 1))
-    def field_values(self, field_width: float=0.8) -> np.ndarray:
-        """Return a subarray of the values of the profile for the given field width.
-        This is helpful for doing, e.g., flatness or symmetry calculations, where you
-        want to calculate something over the field, not the whole profile.
-=======
         if slope_exclusion_ratio >= in_field_ratio:
             raise ValueError("The exclusion region must be smaller than the field ratio")
         if self._edge_method == Edge.FWHM:
@@ -765,7 +447,6 @@
 
         .. note::
             This only applies if the edge detection method is `INFLECTION_...`.
->>>>>>> ace51aac
 
         Parameters
         ----------
@@ -818,19 +499,6 @@
     def penumbra(self, lower: int = 20, upper: int = 80):
         """Calculate the penumbra of the field. Dependent on the edge detection method.
 
-<<<<<<< HEAD
-    @argue.bounds(field_width=(0, 1))
-    def field_edges_deprecated(self, field_width: float=0.8, interpolate: bool=False) -> Tuple[NumberLike, NumberLike]:
-        """Return the indices of the field width edges, based on the FWHM.
-
-        See Also
-        --------
-        field_values() : Further parameter info.
-
-        Returns
-        -------
-        left_index, right_index
-=======
         Parameters
         ----------
         lower
@@ -841,7 +509,6 @@
             of the inflection point or ``0.3*lower/50``.
         upper
             Upper % of the beam to use. See lower for details.
->>>>>>> ace51aac
         """
         if lower > upper:
             raise ValueError("Upper penumbra value must be larger than the lower penumbra value")
@@ -1014,7 +681,7 @@
         ax.plot(valley_x, valley_y, "r^")
 
     def find_peaks(self, threshold: Union[float, int]=0.3, min_distance: Union[float, int]=0.05, max_number: int=None,
-                   search_region: Tuple=(0.0, 1.0)) -> Tuple[np.ndarray, np.ndarray]:
+                   search_region: Tuple=(0.0, 1.0), peak_sort='prominences') -> Tuple[np.ndarray, np.ndarray]:
         """Find the peaks of the profile using a simple maximum value search. This also sets the `peaks` attribute.
 
         Parameters
@@ -1044,7 +711,7 @@
             The indices and values of the peaks.
         """
         peak_idxs, peak_props = find_peaks(self.values, threshold=threshold, peak_separation=min_distance, max_number=max_number,
-                                           search_region=search_region)
+                                           search_region=search_region, peak_sort=peak_sort)
         self.peaks = [Point(value=peak_val, idx=peak_idx) for peak_idx, peak_val in zip(peak_idxs, peak_props['peak_heights'])]
 
         return peak_idxs, peak_props['peak_heights']
@@ -1345,7 +1012,7 @@
 
 def find_peaks(values: np.ndarray, threshold: Union[float, int] = -np.inf, peak_separation: Union[float, int] = 0,
                max_number: int = None, fwxm_height: float = 0.5, min_width: int = 0,
-               search_region: Tuple[float, float] = (0.0, 1.0)) \
+               search_region: Tuple[float, float] = (0.0, 1.0), peak_sort='prominences') \
         -> Tuple[np.ndarray, dict]:
     """Find the peaks of a 1D signal. Heavily relies on the scipy implementation.
 
@@ -1392,7 +1059,7 @@
     peak_idxs += shift_amount  # shift according to the search region left edge
 
     # get the "largest" peaks up to max number, and then re-sort to be left->right like it was originally
-    largest_peak_idxs = sorted(list(np.argsort(peak_props['prominences']))[::-1][:max_number])
+    largest_peak_idxs = sorted(list(np.argsort(peak_props[peak_sort]))[::-1][:max_number])
 
     # cut down prop arrays as need be
     for key, array_vals in peak_props.items():
