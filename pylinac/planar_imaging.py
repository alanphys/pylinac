"""The planar imaging module analyzes phantom images taken with the kV or MV imager in 2D.
The following phantoms are supported:

* Leeds TOR 18
* Standard Imaging QC-3
* Standard Imaging QC-kV
* Las Vegas
* Elekta Las Vegas
* Doselab MC2 MV
* Doselab MC2 kV
* SNC kV
* SNC MV
* PTW EPID QC

Features:

* **Automatic phantom localization** - Set up your phantom any way you like; automatic positioning,
  angle, and inversion correction mean you can set up how you like, nor will setup variations give you headache.
* **High and low contrast determination** - Analyze both low and high contrast ROIs. Set thresholds
  as you see fit.
"""
from __future__ import annotations

import io
import math
import os.path as osp
import warnings
import webbrowser
from functools import cached_property
from pathlib import Path
from typing import BinaryIO, Callable, Literal

import matplotlib.pyplot as plt
import numpy as np
from py_linq import Enumerable
from scipy.ndimage import median_filter
from skimage import exposure, feature, measure
from skimage.measure._regionprops import RegionProperties

from . import Normalization
from .core import geometry, image, pdf, validators
from .core.contrast import Contrast
from .core.decorators import lru_cache
from .core.geometry import Circle, Point, Rectangle, Vector
from .core.io import get_url, retrieve_demo_file
from .core.mtf import MTF
from .core.profile import CollapsedCircleProfile, FWXMProfilePhysical
from .core.roi import DiskROI, HighContrastDiskROI, LowContrastDiskROI, bbox_center
from .core.utilities import ResultBase, ResultsDataMixin
from .core.utilities import QuaacDatum, QuaacMixin, ResultBase
from .metrics.image import SizedDiskLocator


class PlanarResult(ResultBase):
    """This class should not be called directly. It is returned by the ``results_data()`` method.
    It is a dataclass under the hood and thus comes with all the dunder magic.

    Use the following attributes as normal class attributes."""

    analysis_type: str  #:
    median_contrast: float  #:
    median_cnr: float  #:
    num_contrast_rois_seen: int  #:
    phantom_center_x_y: tuple[float, float]  #:
    low_contrast_rois: list[dict]  #:
    phantom_area: float  #: The area of the phantom in pixels^2
    mtf_lp_mm: tuple[float, float, float] | None = None  #:
    percent_integral_uniformity: float | None = None  #:


def _middle_of_bbox_region(region: RegionProperties) -> tuple:
    return (
        (region.bbox[2] - region.bbox[0]) / 2 + region.bbox[0],
        (region.bbox[3] - region.bbox[1]) / 2 + region.bbox[1],
    )


def is_square(region: RegionProperties, instance: object, rtol=0.2) -> bool:
    """Whether the region has symmetric height and width"""
    height = region.bbox[2] - region.bbox[0]
    width = region.bbox[3] - region.bbox[1]
    return math.isclose(height / width, 1, rel_tol=rtol)


def is_centered(region: RegionProperties, instance: object, rtol=0.3) -> bool:
    """Whether the region is centered on the image"""
    img_center = (instance.image.center.y, instance.image.center.x)
    # we don't want centroid because that could be offset by missing lengths of the outline. Center of bbox is more robust
    return np.allclose(_middle_of_bbox_region(region), img_center, rtol=rtol)


def is_right_size(region: RegionProperties, instance: object, rtol=0.1) -> bool:
    """Whether the region is close to the expected size of the phantom, given the SSD and physical phantom size."""
    return bool(
        np.isclose(
            region.bbox_area,
            instance.phantom_bbox_size_px,
            rtol=rtol,
        )
    )


def percent_integral_uniformity(max: float, min: float) -> float:
    """Calculate the percent integral uniformity. A small constant is
    added to avoid possible division by zero."""
    return 100 * (1 - (max - min + 1e-6) / (max + min + 1e-6))


class ImagePhantomBase(ResultsDataMixin[PlanarResult], QuaacMixin):
    """Base class for planar phantom classes.

    Attributes
    ----------
    common_name : str
        The human-readable name of the phantom. Used in plots and PDF report.
    phantom_outline_object : {None, 'Circle', 'Rectangle'}
        What type of outline to display on the plotted image. Helps to visually determine the accuracy of the
        phantom size, position, and scale.
    high_contrast_rois : list
        :class:`~pylinac.core.roi.HighContrastDiskROI` instances of the
        high contrast line pair regions.
    high_contrast_roi_settings : dict
        Settings of the placement of the high-contrast ROIs.
    low_contrast_rois : list
        :class:`~pylinac.core.roi.LowContrastDiskROI` instances of the low
        contrast ROIs, other than the reference ROI (below).
    low_contrast_roi_settings : dict
        Settings of the placement of the low-contrast ROIs.
    low_contrast_background_rois : list
        :class:`~pylinac.core.roi.LowContrastDiskROI` instances of the low
        contrast background ROIs.
    low_contrast_background_roi_settings : dict
        Settings of the placement of the background low-contrast ROIs.
    low_contrast_background_value : float
        The average pixel value of all the low-contrast background ROIs.
    detection_conditions: list of callables
        This should be a list of functions that return a boolean. It is used for finding the phantom outline in the image.
        E.g. is_at_center().
    phantom_bbox_size_mm2: float
        This is the expected size of the **BOUNDING BOX** of the phantom. Additionally, it is usually smaller than the
        physical bounding box because we sometimes detect an inner ring/square. Typically, x0.9-1.0 of the physical size.
    """

    _demo_filename: str
    common_name: str
    high_contrast_roi_settings = {}
    high_contrast_rois = []
    low_contrast_roi_settings = {}
    low_contrast_rois = []
    low_contrast_background_roi_settings = {}
    low_contrast_background_rois = []
    low_contrast_background_value = None
    phantom_outline_object = None
    detection_conditions: list[Callable] = [is_centered, is_right_size]
    detection_canny_settings = {"sigma": 2, "percentiles": (0.001, 0.01)}
    phantom_bbox_size_mm2: float
    roi_match_condition: Literal["max", "closest"] = "max"
<<<<<<< HEAD
    mtf: MTF | None
=======
    mtf: MTF
    x_adjustment: float
    y_adjustment: float
    angle_adjustment: float
    roi_size_factor: float
    scaling_factor: float
>>>>>>> 73d02898
    _ssd: float

    def __init__(
        self,
        filepath: str | BinaryIO | Path,
        normalize: bool = True,
        image_kwargs: dict | None = None,
    ):
        """
        Parameters
        ----------
        filepath : str
            Path to the image file.
        normalize: bool
            Whether to "ground" and normalize the image. This can affect contrast measurements, but for
            backwards compatibility this is True. You may want to set this to False if trying to compare with other software.
        image_kwargs : dict
            Keywords passed to the image load function; this would include things like DPI or SID if applicable
        """
        img_kwargs = image_kwargs or {}
        self.image = image.load(filepath, **img_kwargs)
        if normalize:
            self.image.ground()
            self.image.normalize()
        self._angle_override = None
        self._size_override = None
        self._center_override = None
        self._high_contrast_threshold = None
        self._low_contrast_threshold = None

    @classmethod
    def from_demo_image(cls):
        """Instantiate and load the demo image."""
        demo_file = retrieve_demo_file(name=cls._demo_filename)
        return cls(demo_file)

    @classmethod
    def from_url(cls, url: str):
        """
        Parameters
        ----------
        url : str
            The URL to the image.
        """
        image_file = get_url(url)
        return cls(image_file)

    def _preprocess(self):
        pass

    def _check_inversion(self):
        pass

    def window_floor(self) -> float | None:
        """The value to use as the minimum when displaying the image (see https://matplotlib.org/stable/api/_as_gen/matplotlib.axes.Axes.imshow.html)
        Helps show contrast of images, specifically if there is an open background"""
        return

    def window_ceiling(self) -> float | None:
        """The value to use as the maximum when displaying the image. Helps show contrast of images, specifically if there is an open background"""
        return

    @property
    def magnification_factor(self) -> float:
        """The mag factor of the image based on SSD vs SAD"""
        return self.image.sad / self._ssd

    @property
    def phantom_bbox_size_px(self) -> float:
        """The phantom bounding box size in pixels^2 at the isoplane."""
        return (
            self.phantom_bbox_size_mm2
            * (self.image.dpmm**2)
            * (self.magnification_factor**2)
        )

    @cached_property
    def phantom_ski_region(self) -> RegionProperties:
        """The skimage region of the phantom outline."""
        regions = self._get_canny_regions()
        sorted_regions = (
            Enumerable(regions)
            .where(lambda r: r.area_bbox > 100)
            .order_by_descending(lambda r: r.area_bbox)
            .to_list()
        )
        # sorted_regions = sorted(regions, key=lambda r: r.area_bbox, reverse=True)
        # search through all the canny ROIs to see which ones pass the detection conditions
        blobs = []
        for phantom_idx, region in enumerate(sorted_regions):
            conditions_met = [
                condition(region, self) for condition in self.detection_conditions
            ]
            if all(conditions_met):
                blobs.append(phantom_idx)

        if not blobs:
            raise ValueError(
                "Unable to find the phantom in the image. Potential solutions: check the SSD was passed correctly, check that the phantom isn't at the edge of the field, check that the phantom is centered along the CAX."
            )

        if self.roi_match_condition == "max":
            # take the biggest ROI and call that the phantom outline
            best_roi_idx = np.argsort(
                [sorted_regions[phan].bbox_area for phan in blobs]
            )[-1]
        elif (
            self.roi_match_condition == "closest"
        ):  # take the one most similar in size to known size
            best_roi_idx = np.argsort(
                [
                    abs(sorted_regions[phan].bbox_area - self.phantom_bbox_size_px)
                    for phan in blobs
                ]
            )[0]
        phantom_idx = blobs[best_roi_idx]

        return sorted_regions[phantom_idx]

    def analyze(
        self,
        low_contrast_threshold: float = 0.05,
        high_contrast_threshold: float = 0.5,
        invert: bool = False,
        angle_override: float | None = None,
        center_override: tuple | None = None,
        size_override: float | None = None,
        ssd: float | Literal["auto"] = "auto",
        low_contrast_method: str = Contrast.MICHELSON,
        visibility_threshold: float = 100,
        x_adjustment: float = 0,
        y_adjustment: float = 0,
        angle_adjustment: float = 0,
        roi_size_factor: float = 1,
        scaling_factor: float = 1,
    ) -> None:
        """Analyze the phantom using the provided thresholds and settings.

        Parameters
        ----------
        low_contrast_threshold : float
            This is the contrast threshold value which defines any low-contrast ROI as passing or failing.
        high_contrast_threshold : float
            This is the contrast threshold value which defines any high-contrast ROI as passing or failing.
        invert : bool
            Whether to force an inversion of the image. This is useful if pylinac's automatic inversion algorithm fails
            to properly invert the image.
        angle_override : None, float
            A manual override of the angle of the phantom. If None, pylinac will automatically determine the angle. If
            a value is passed, this value will override the automatic detection.

            .. Note::

                0 is pointing from the center toward the right and positive values go counterclockwise.

        center_override : None, 2-element tuple
            A manual override of the center point of the phantom. If None, pylinac will automatically determine the center. If
            a value is passed, this value will override the automatic detection. Format is (x, y)/(col, row).
        size_override : None, float
            A manual override of the relative size of the phantom. This size value is used to scale the positions of
            the ROIs from the center. If None, pylinac will automatically determine the size.
            If a value is passed, this value will override the automatic sizing.

            .. Note::

                 This value is not necessarily the physical size of the phantom. It is an arbitrary value.
        ssd
            The SSD of the phantom itself in mm. If set to "auto", will first search for the phantom at the SAD, then at 5cm above the SID.
        low_contrast_method
            The equation to use for calculating low contrast.
        visibility_threshold
            The threshold for whether an ROI is "seen".
        x_adjustment: float
            A fine-tuning adjustment to the detected x-coordinate of the phantom center. This will move the
            detected phantom position by this amount in the x-direction in mm. Positive values move the phantom to the right.

            .. note::

                This (along with the y-, scale-, and zoom-adjustment) is applied after the automatic detection in contrast to the center_override which is a **replacement** for
                the automatic detection. The x, y, and angle adjustments cannot be used in conjunction with the angle, center, or size overrides.

        y_adjustment: float
            A fine-tuning adjustment to the detected y-coordinate of the phantom center. This will move the
            detected phantom position by this amount in the y-direction in mm. Positive values move the phantom down.
        angle_adjustment: float
            A fine-tuning adjustment to the detected angle of the phantom. This will rotate the phantom by this amount in degrees.
            Positive values rotate the phantom clockwise.
        roi_size_factor: float
            A fine-tuning adjustment to the ROI sizes of the phantom. This will scale the ROIs by this amount.
            Positive values increase the ROI sizes. In contrast to the scaling adjustment, this
            adjustment effectively makes the ROIs bigger or smaller, but does not adjust their position.
        scaling_factor: float
            A fine-tuning adjustment to the detected magnification of the phantom. This will zoom the ROIs and phantom outline by this amount.
            In contrast to the roi size adjustment, the scaling adjustment effectively moves the phantom and ROIs
            closer or further from the phantom center. I.e. this zooms the outline and ROI positions, but not ROI size.
        """
        self._angle_override = angle_override
        self._center_override = center_override
        self._size_override = size_override
        self._high_contrast_threshold = high_contrast_threshold
        self._low_contrast_threshold = low_contrast_threshold
        self._low_contrast_method = low_contrast_method
        self.visibility_threshold = visibility_threshold
<<<<<<< HEAD
        self.mtf = None
=======
        # error checking
        validators.is_positive(roi_size_factor)
        validators.is_positive(scaling_factor)
        # can't set overrides and adjustments
        if center_override and any((x_adjustment, y_adjustment)):
            raise ValueError(
                "Cannot set both overrides and adjustments. Use one or the other."
            )
        if angle_adjustment and angle_override:
            raise ValueError(
                "Cannot set the angle override and angle adjustment simultaneously. Use one or the other."
            )
        if size_override and scaling_factor != 1:
            raise ValueError(
                "Cannot set the size override and scaling factor simultaneously. Use one or the other."
            )
        self.x_adjustment = x_adjustment
        self.y_adjustment = y_adjustment
        self.angle_adjustment = angle_adjustment
        self.roi_size_factor = roi_size_factor
        self.scaling_factor = scaling_factor
>>>>>>> 73d02898
        self._ssd = ssd
        self._find_ssd()
        self._check_inversion()
        if invert:
            self.image.invert()
        self._preprocess()
        if self.high_contrast_roi_settings:
            self.high_contrast_rois = self._sample_high_contrast_rois()
            # generate rMTF
            spacings = [
                roi["lp/mm"] for roi in self.high_contrast_roi_settings.values()
            ]
            self.mtf = MTF.from_high_contrast_diskset(
                diskset=self.high_contrast_rois, spacings=spacings
            )
        if self.low_contrast_background_roi_settings:
            (
                self.low_contrast_background_rois,
                self.low_contrast_background_value,
            ) = self._sample_low_contrast_background_rois()
        if self.low_contrast_roi_settings:
            self.low_contrast_rois = self._sample_low_contrast_rois()

    def _sample_low_contrast_rois(self) -> list[LowContrastDiskROI]:
        """Sample the low-contrast sample regions for calculating contrast values."""
        lc_rois = []
        for stng in self.low_contrast_roi_settings.values():
            roi = LowContrastDiskROI(
                self.image,
                self.phantom_angle + stng["angle"],
                self.phantom_radius * stng["roi radius"] * self.roi_size_factor,
                self.phantom_radius * stng["distance from center"],
                self.phantom_center,
                self._low_contrast_threshold,
                self.low_contrast_background_value,
                contrast_method=self._low_contrast_method,
                visibility_threshold=self.visibility_threshold,
            )
            lc_rois.append(roi)
        return lc_rois

    def _sample_low_contrast_background_rois(
        self,
    ) -> tuple[list[LowContrastDiskROI], float]:
        """Sample the low-contrast background regions for calculating contrast values."""
        bg_rois = []
        for stng in self.low_contrast_background_roi_settings.values():
            roi = LowContrastDiskROI(
                self.image,
                self.phantom_angle + stng["angle"],
                self.phantom_radius * stng["roi radius"] * self.roi_size_factor,
                self.phantom_radius * stng["distance from center"],
                self.phantom_center,
                self._low_contrast_threshold,
            )
            bg_rois.append(roi)
        avg_bg = np.mean([roi.pixel_value for roi in bg_rois])
        return bg_rois, avg_bg

    def _sample_high_contrast_rois(self) -> list[HighContrastDiskROI]:
        """Sample the high-contrast line pair regions."""
        hc_rois = []
        for stng in self.high_contrast_roi_settings.values():
            roi = HighContrastDiskROI(
                self.image,
                self.phantom_angle + stng["angle"],
                self.phantom_radius * stng["roi radius"] * self.roi_size_factor,
                self.phantom_radius * stng["distance from center"],
                self.phantom_center,
                self._high_contrast_threshold,
            )
            hc_rois.append(roi)
        return hc_rois

    def save_analyzed_image(
        self,
        filename: None | str | BinaryIO = None,
        split_plots: bool = False,
        to_streams: bool = False,
        **kwargs,
    ) -> dict[str, BinaryIO] | list[str] | None:
        """Save the analyzed image to disk or to stream. Kwargs are passed to plt.savefig()

        Parameters
        ----------
        filename : None, str, stream
            A string representing where to save the file to. If split_plots and to_streams are both true, leave as None as newly-created streams are returned.
        split_plots: bool
            If split_plots is True, multiple files will be created that append a name. E.g. `my_file.png` will become `my_file_image.png`, `my_file_mtf.png`, etc.
            If to_streams is False, a list of new filenames will be returned
        to_streams: bool
            This only matters if split_plots is True. If both of these are true, multiple streams will be created and returned as a dict.
        """
        if filename is None and to_streams is False:
            raise ValueError("Must pass in a filename unless saving to streams.")
        figs, names = self.plot_analyzed_image(
            show=False, split_plots=split_plots, **kwargs
        )
        # remove plot keywords as savefig complains about extra kwargs
        for key in (
            "image",
            "low_contrast",
            "high_contrast",
            "show",
        ):
            kwargs.pop(key, None)
        if not split_plots:
            plt.savefig(filename, **kwargs)
        else:
            # append names to filename if it's file-like
            if not to_streams:
                filenames = []
                f, ext = osp.splitext(filename)
                for name in names:
                    filenames.append(f + "_" + name + ext)
            else:  # it's a stream buffer
                filenames = [io.BytesIO() for _ in names]
            for fig, name in zip(figs, filenames):
                fig.savefig(name, **kwargs)
            if to_streams:
                return {name: stream for name, stream in zip(names, filenames)}
            if split_plots:
                return filenames

    def _get_canny_regions(self) -> list[RegionProperties]:
        """Compute the canny edges of the image and return the connected regions found."""
        # compute the canny edges with very low thresholds (detects nearly everything)
        canny_img = feature.canny(
            self.image.array,
            low_threshold=self.detection_canny_settings["percentiles"][0],
            high_threshold=self.detection_canny_settings["percentiles"][1],
            use_quantiles=True,
            sigma=self.detection_canny_settings["sigma"],
        )

        # label the canny edge regions
        labeled = measure.label(canny_img)
        regions = measure.regionprops(labeled, intensity_image=self.image.array)
        return regions

    def _create_phantom_outline_object(self) -> tuple[Rectangle | Circle, dict]:
        """Construct the phantom outline object which will be plotted on the image for visual inspection."""
        outline_type = list(self.phantom_outline_object)[0]
        outline_settings = list(self.phantom_outline_object.values())[0]
        settings = {}
        if outline_type == "Rectangle":
            side_a = self.phantom_radius * outline_settings["width ratio"]
            side_b = self.phantom_radius * outline_settings["height ratio"]
            half_hyp = np.sqrt(side_a**2 + side_b**2) / 2
            internal_angle = np.rad2deg(np.arctan(side_b / side_a))
            new_x = self.phantom_center.x + half_hyp * (
                geometry.cos(internal_angle)
                - geometry.cos(internal_angle + self.phantom_angle)
            )
            new_y = self.phantom_center.y + half_hyp * (
                geometry.sin(internal_angle)
                - geometry.sin(internal_angle + self.phantom_angle)
            )
            obj = Rectangle(
                width=self.phantom_radius * outline_settings["width ratio"],
                height=self.phantom_radius * outline_settings["height ratio"],
                center=Point(new_x, new_y),
            )
            settings["angle"] = self.phantom_angle
        elif outline_type == "Circle":
            obj = Circle(
                center_point=self.phantom_center,
                radius=self.phantom_radius * outline_settings["radius ratio"],
            )
        else:
            raise ValueError(
                "An outline object was passed but was not a Circle or Rectangle."
            )
        return obj, settings

    def percent_integral_uniformity(
        self, percentiles: tuple[float, float] = (1, 99)
    ) -> float | None:
        """Calculate and return the percent integral uniformity (PIU). This uses
        a similar equation as ACR does for CT protocols. The PIU is calculated
        over all the low contrast ROIs and the lowest (worst) PIU is returned.

        If the phantom does not contain low-contrast ROIs, None is returned."""
        if not self.low_contrast_rois:
            return
        pius = []
        for roi in self.low_contrast_rois:
            low = roi.percentile(percentiles[0])
            high = roi.percentile(percentiles[1])
            pius.append(percent_integral_uniformity(max=high, min=low))
        return min(pius)

    def plot_analyzed_image(
        self,
        image: bool = True,
        low_contrast: bool = True,
        high_contrast: bool = True,
        show: bool = True,
        split_plots: bool = False,
        **plt_kwargs: dict,
    ) -> tuple[list[plt.Figure], list[str]]:
        """Plot the analyzed image.

        Parameters
        ----------
        image : bool
            Show the image.
        low_contrast : bool
            Show the low contrast values plot.
        high_contrast : bool
            Show the high contrast values plot.
        show : bool
            Whether to actually show the image when called.
        split_plots : bool
            Whether to split the resulting image into individual plots. Useful for saving images into individual files.
        plt_kwargs : dict
            Keyword args passed to the plt.figure() method. Allows one to set things like figure size.
        """
        plot_low_contrast = low_contrast and any(self.low_contrast_rois)
        plot_high_contrast = high_contrast and any(self.high_contrast_rois)
        num_plots = sum((image, plot_low_contrast, plot_high_contrast))
        if num_plots < 1:
            warnings.warn(
                "Nothing was plotted because either all parameters were false or there were no actual high/low ROIs"
            )
            return
        # set up axes and make axes iterable
        figs = []
        names = []
        if split_plots:
            axes = []
            for n in range(num_plots):
                fig, axis = plt.subplots(1, **plt_kwargs)
                figs.append(fig)
                axes.append(axis)
        else:
            fig, axes = plt.subplots(1, num_plots, **plt_kwargs)
            fig.subplots_adjust(wspace=0.4)
        if num_plots < 2:
            axes = (axes,)
        axes = iter(axes)

        # plot the marked image
        if image:
            img_ax = next(axes)
            names.append("image")
            self.image.plot(
                ax=img_ax,
                show=False,
                vmin=self.window_floor(),
                vmax=self.window_ceiling(),
            )
            img_ax.axis("off")
            img_ax.set_title(f"{self.common_name} Phantom Analysis")

            # plot the outline image
            if self.phantom_outline_object is not None:
                outline_obj, settings = self._create_phantom_outline_object()
                outline_obj.plot2axes(img_ax, edgecolor="b", **settings)
            # plot the low contrast background ROIs
            for roi in self.low_contrast_background_rois:
                roi.plot2axes(img_ax, edgecolor="b")
            # plot the low contrast ROIs
            for roi in self.low_contrast_rois:
                roi.plot2axes(img_ax, edgecolor=roi.plot_color)
            # plot the high-contrast ROIs along w/ pass/fail coloration
            if self.high_contrast_rois:
                for roi, mtf in zip(
                    self.high_contrast_rois, self.mtf.norm_mtfs.values()
                ):
                    color = "b" if mtf > self._high_contrast_threshold else "r"
                    roi.plot2axes(img_ax, edgecolor=color)
            # plot the center of the detected ROI; used for qualitative eval of detection algorithm
            img_ax.scatter(x=self.phantom_center.x, y=self.phantom_center.y, marker="x")

        # plot the low contrast value graph
        if plot_low_contrast:
            lowcon_ax = next(axes)
            names.append("low_contrast")
            self._plot_lowcontrast_graph(lowcon_ax)

        # plot the high contrast MTF graph
        if plot_high_contrast:
            hicon_ax = next(axes)
            names.append("high_contrast")
            self._plot_highcontrast_graph(hicon_ax)

        plt.tight_layout()
        if show:
            plt.show()
        return figs, names

    def _plot_lowcontrast_graph(self, axes: plt.Axes):
        """Plot the low contrast ROIs to an axes."""
        (line1,) = axes.plot(
            [roi.contrast for roi in self.low_contrast_rois],
            marker="o",
            color="m",
            label="Contrast",
        )
        axes.axhline(self._low_contrast_threshold, color="m")
        axes.grid(True)
        axes.set_title("Low-frequency Contrast")
        axes.set_xlabel("ROI #")
        axes.set_ylabel("Contrast")
        axes2 = axes.twinx()
        (line2,) = axes2.plot(
            [roi.contrast_to_noise for roi in self.low_contrast_rois],
            marker="^",
            label="CNR",
        )
        axes2.set_ylabel("CNR")
        axes.legend(handles=[line1, line2])

    def _plot_highcontrast_graph(self, axes: plt.Axes):
        """Plot the high contrast ROIs to an axes."""
        axes.plot(self.mtf.spacings, list(self.mtf.norm_mtfs.values()), marker="*")
        axes.axhline(self._high_contrast_threshold, color="k")
        axes.grid(True)
        axes.set_title("High-frequency rMTF")
        axes.set_xlabel("Line pairs / mm")
        axes.set_ylabel("relative MTF")

    def results(self, as_list: bool = False) -> str | list[str]:
        """Return the results of the analysis.

        Parameters
        ----------
        as_list : bool
            Whether to return as a list of strings vs single string. Pretty much for internal usage.
        """
        text = [f"{self.common_name} results:", f"File: {self.image.truncated_path}"]
        if self.low_contrast_rois:
            text += [
                f"Median Contrast: {np.median([roi.contrast for roi in self.low_contrast_rois]):2.2f}",
                f"Median CNR: {np.median([roi.contrast_to_noise for roi in self.low_contrast_rois]):2.1f}",
                f'# Low contrast ROIs "seen": {sum(roi.passed_visibility for roi in self.low_contrast_rois):2.0f} of {len(self.low_contrast_rois)}',
                f"Area: {self.phantom_area:2.2f} mm^2",
            ]
        if self.high_contrast_rois:
            text += [
                f"MTF 80% (lp/mm): {self.mtf.relative_resolution(80):2.2f}",
                f"MTF 50% (lp/mm): {self.mtf.relative_resolution(50):2.2f}",
                f"MTF 30% (lp/mm): {self.mtf.relative_resolution(30):2.2f}",
            ]
        if not as_list:
            text = "\n".join(text)
        return text

    def _generate_results_data(self) -> PlanarResult:
        data = PlanarResult(
            analysis_type=self.common_name,
            median_contrast=np.median([roi.contrast for roi in self.low_contrast_rois]),
            median_cnr=np.median(
                [roi.contrast_to_noise for roi in self.low_contrast_rois]
            ),
            num_contrast_rois_seen=int(
                sum(  # a numpy sum is np.int32, which pydantic doesn't like
                    roi.passed_visibility for roi in self.low_contrast_rois
                )
            ),
            phantom_center_x_y=(self.phantom_center.x, self.phantom_center.y),
            low_contrast_rois=[roi.as_dict() for roi in self.low_contrast_rois],
            percent_integral_uniformity=self.percent_integral_uniformity(),
            phantom_area=self.phantom_area,
        )

        if self.mtf is not None:
            data.mtf_lp_mm = [
                {p: self.mtf.relative_resolution(p)} for p in (80, 50, 30)
            ]
        return data

    def _quaac_datapoints(self) -> dict[str, QuaacDatum]:
        data = self.results_data()
        return {
            "Median Contrast": QuaacDatum(
                value=data.median_contrast,
                unit="",
                description="Median contrast of the low contrast ROIs",
            ),
            "Median CNR": QuaacDatum(
                value=data.median_cnr,
                unit="",
                description="Median contrast-to-noise ratio of the low contrast ROIs",
            ),
            "Num Contrast ROIs Seen": QuaacDatum(
                value=data.num_contrast_rois_seen,
                unit="",
                description="Number of low contrast ROIs 'seen'",
            ),
            "Percent Integral Uniformity": QuaacDatum(
                value=data.percent_integral_uniformity,
                unit="%",
                description="Percent integral uniformity of the low contrast ROIs",
            ),
            "Phantom area": QuaacDatum(
                value=data.phantom_area,
                unit="pixels",
                description="Area of the phantom in pixels^2",
            ),
        }

    def publish_pdf(
        self,
        filename: str,
        notes: str = None,
        open_file: bool = False,
        metadata: dict | None = None,
        logo: Path | str | None = None,
    ):
        """Publish (print) a PDF containing the analysis, images, and quantitative results.

        Parameters
        ----------
        filename : (str, file-like object}
            The file to write the results to.
        notes : str, list of strings
            Text; if str, prints single line.
            If list of strings, each list item is printed on its own line.
        open_file : bool
            Whether to open the file using the default program after creation.
        metadata : dict
            Extra data to be passed and shown in the PDF. The key and value will be shown with a colon.
            E.g. passing {'Author': 'James', 'Unit': 'TrueBeam'} would result in text in the PDF like:
            --------------
            Author: James
            Unit: TrueBeam
            --------------
        logo: Path, str
            A custom logo to use in the PDF report. If nothing is passed, the default pylinac logo is used.
        """
        canvas = pdf.PylinacCanvas(
            filename,
            page_title=f"{self.common_name} Phantom Analysis",
            metadata=metadata,
            logo=logo,
        )

        # write the text/numerical values
        text = self.results(as_list=True)
        canvas.add_text(text=text, location=(1.5, 25), font_size=14)
        if notes is not None:
            canvas.add_text(text="Notes:", location=(1, 5.5), font_size=12)
            canvas.add_text(text=notes, location=(1, 5))

        # plot the image
        data = io.BytesIO()
        self.save_analyzed_image(
            data, image=True, low_contrast=False, high_contrast=False
        )
        canvas.add_image(data, location=(1, 3.5), dimensions=(19, 19))
        # plot the high contrast
        if self.high_contrast_rois:
            canvas.add_new_page()
            data = io.BytesIO()
            self.save_analyzed_image(
                data, image=False, low_contrast=False, high_contrast=True
            )
            canvas.add_image(data, location=(1, 7), dimensions=(19, 19))
        # plot the low contrast
        if self.low_contrast_rois:
            canvas.add_new_page()
            data = io.BytesIO()
            self.save_analyzed_image(
                data, image=False, low_contrast=True, high_contrast=False
            )
            canvas.add_image(data, location=(1, 7), dimensions=(19, 19))

        canvas.finish()
        if open_file:
            webbrowser.open(filename)

    @property
    def phantom_center(self) -> Point:
        # convert the adjustment from mm to pixels
        adjustment = Point(x=self.x_adjustment, y=self.y_adjustment) * self.image.dpmm
        return (
            Point(self._center_override)
            if self._center_override is not None
            else (self._phantom_center_calc() + adjustment).as_point()
        )

    @property
    def phantom_radius(self) -> float:
        return (
            self._size_override
            if self._size_override is not None
            else self._phantom_radius_calc() * self.scaling_factor
        )

    @property
    def phantom_angle(self) -> float:
        return (
            self._angle_override
            if self._angle_override is not None
            else self._phantom_angle_calc() + self.angle_adjustment
        )

    @property
    def phantom_area(self) -> float:
        """The area of the detected ROI in mm^2"""
        area_px = self._create_phantom_outline_object()[0].area
        return area_px / self.image.dpmm**2

    def _phantom_center_calc(self) -> Point:
        return bbox_center(self.phantom_ski_region)

    def _phantom_angle_calc(self) -> float:
        pass

    def _phantom_radius_calc(self):
        return math.sqrt(self.phantom_ski_region.bbox_area)

    def _find_ssd(self):
        """If the SSD parameter is set to auto, search at SAD, then at -5cm SID"""
        if isinstance(self._ssd, str) and self._ssd.lower() == "auto":
            self._ssd = self.image.metadata.get("RadiationMachineSAD", 1000)
            try:
                # cached property; no error means it found it.
                self.phantom_ski_region
            except ValueError:
                # 5cm up from SID
                self._ssd = self.image.metadata.get("RTImageSID", 1500) - 50
                self.phantom_ski_region


class LightRadResult(ResultBase):
    """This class should not be called directly. It is returned by the ``results_data()`` method.
    It is a dataclass under the hood and thus comes with all the dunder magic.

    Use the following attributes as normal class attributes."""

    field_size_x_mm: float  #:
    field_size_y_mm: float  #:
    field_epid_offset_x_mm: float  #:
    field_epid_offset_y_mm: float  #:
    field_bb_offset_x_mm: float  #:
    field_bb_offset_y_mm: float  #:


class StandardImagingFC2(ImagePhantomBase):
    common_name = "SI FC-2"
    _demo_filename = "fc2.dcm"
    # these positions are the offset in mm from the center of the image to the nominal position of the BBs
    bb_positions_10x10 = {
        "TL": [-40, -40],
        "BL": [-40, 40],
        "TR": [40, -40],
        "BR": [40, 40],
    }
    bb_positions_15x15 = {
        "TL": [-65, -65],
        "BL": [-65, 65],
        "TR": [65, -65],
        "BR": [65, 65],
    }
    bb_sampling_box_size_mm = 10
    field_strip_width_mm = 5
    bb_size_mm = 4
    bb_edge_threshold_mm: float
    bb_centers: dict[str, Point]

    @staticmethod
    def run_demo() -> None:
        """Run the Standard Imaging FC-2 phantom analysis demonstration."""
        fc2 = StandardImagingFC2.from_demo_image()
        fc2.analyze()
        fc2.plot_analyzed_image()

    def analyze(
        self, invert: bool = False, fwxm: int = 50, bb_edge_threshold_mm: float = 10
    ) -> None:
        """Analyze the FC-2 phantom to find the BBs and the open field and compare to each other as well as the EPID.

        Parameters
        ----------
        invert : bool
            Whether to force-invert the image from the auto-detected inversion.
        fwxm : int
            The FWXM value to use to detect the field. For flattened fields, the default of 50 should be fine.
            For FFF fields, consider using a lower value such as 25-30.
        bb_edge_threshold_mm : float
            The threshold in mm to use to determine if the BB is near the edge of the image. If the BB is within this threshold,
            a different algorithm is used to determine the BB position that is more robust to edge effects but
            can give uncertainty when in a flat region (i.e. away from the field edge).
        """
        self.bb_edge_threshold_mm = bb_edge_threshold_mm
        self._check_inversion()
        if invert:
            self.image.invert()
        (
            self.field_center,
            self.field_width_x,
            self.field_width_y,
        ) = self._find_field_info(fwxm=fwxm)
        self.bb_center = self._find_overall_bb_centroid(fwxm=fwxm)
        self.epid_center = self.image.center

    def results(self, as_list: bool = False) -> str | list[str]:
        """Return the results of the analysis."""
        text = [
            f"{self.common_name} results:",
            f"File: {self.image.truncated_path}",
            f"The detected inplane field size was {self.field_width_y:2.1f}mm",
            f"The detected crossplane field size was {self.field_width_x:2.1f}mm",
            f"The inplane field was {self.field_epid_offset_mm.y:2.1f}mm from the EPID CAX",
            f"The crossplane field was {self.field_epid_offset_mm.x:2.1f}mm from the EPID CAX",
            f"The inplane field was {self.field_bb_offset_mm.y:2.1f}mm from the BB inplane center",
            f"The crossplane field was {self.field_bb_offset_mm.x:2.1f}mm from the BB crossplane center",
        ]
        if as_list:
            return text
        else:
            text = "\n".join(text)
            return text

    @property
    def field_epid_offset_mm(self) -> Vector:
        """Field offset from CAX using vector difference"""
        return (
            self.epid_center.as_vector() - self.field_center.as_vector()
        ) / self.image.dpmm

    @property
    def field_bb_offset_mm(self) -> Vector:
        """Field offset from BB centroid using vector difference"""
        return (self.bb_center - self.field_center) / self.image.dpmm

    def _generate_results_data(self) -> LightRadResult:
        """Return the results as a dict or dataclass"""
        return LightRadResult(
            field_size_x_mm=self.field_width_x,
            field_size_y_mm=self.field_width_y,
            field_epid_offset_x_mm=self.field_epid_offset_mm.x,
            field_epid_offset_y_mm=self.field_epid_offset_mm.y,
            field_bb_offset_x_mm=self.field_bb_offset_mm.x,
            field_bb_offset_y_mm=self.field_bb_offset_mm.y,
        )

    def _quaac_datapoints(self) -> dict[str, QuaacDatum]:
        data = self.results_data()
        return {
            "Field size (X)": QuaacDatum(
                value=data.field_size_x_mm,
                unit="mm",
                description="Detected crossplane field size",
            ),
            "Field size (Y)": QuaacDatum(
                value=data.field_size_y_mm,
                unit="mm",
                description="Detected inplane field size",
            ),
            "Field EPID offset (X)": QuaacDatum(
                value=data.field_epid_offset_x_mm,
                unit="mm",
                description="Detected crossplane field offset from the EPID center",
            ),
            "Field EPID offset (Y)": QuaacDatum(
                value=data.field_epid_offset_y_mm,
                unit="mm",
                description="Detected inplane field offset from the EPID center",
            ),
            "Field BB offset (X)": QuaacDatum(
                value=data.field_bb_offset_x_mm,
                unit="mm",
                description="Detected crossplane field offset from the BB center",
            ),
            "Field BB offset (Y)": QuaacDatum(
                value=data.field_bb_offset_y_mm,
                unit="mm",
                description="Detected inplane field offset from the BB center",
            ),
        }

    def _check_inversion(self):
        """Perform a normal corner-check inversion. Since these are always 10x10 or 15x15 fields it seems unlikely the corners will be exposed."""
        self.image.check_inversion()

    def _find_field_info(self, fwxm: int) -> (Point, float, float):
        """Determine the center and field widths of the detected field by sampling a strip through the center of the image in inplane and crossplane"""
        sample_width = self.field_strip_width_mm / 2 * self.image.dpmm
        # sample the strip (nominally 5mm) centered about the image center. Average the strip to reduce noise.
        x_bounds = (
            int(self.image.center.x - sample_width),
            int(self.image.center.x + sample_width),
        )
        y_img = np.mean(self.image[:, x_bounds[0] : x_bounds[1]], 1)
        y_prof = FWXMProfilePhysical(
            values=y_img,
            dpmm=self.image.dpmm,
            normalization=Normalization.BEAM_CENTER,
            ground=True,
            fwxm_height=fwxm,
        )
        y = y_prof.center_idx
        field_width_y = y_prof.field_width_mm
        y_bounds = (
            int(self.image.center.y - sample_width),
            int(self.image.center.y + sample_width),
        )
        x_img = np.mean(self.image[y_bounds[0] : y_bounds[1], :], 0)
        x_prof = FWXMProfilePhysical(
            values=x_img,
            dpmm=self.image.dpmm,
            normalization=Normalization.BEAM_CENTER,
            ground=True,
            fwxm_height=fwxm,
        )
        x = x_prof.center_idx
        field_width_x = x_prof.field_width_mm
        return Point(x=x, y=y), field_width_x, field_width_y

    def _find_overall_bb_centroid(self, fwxm: int) -> Point:
        """Determine the geometric center of the 4 BBs"""
        self.bb_centers = bb_centers = self._detect_bb_centers(fwxm)
        central_x = np.mean([p.x for p in bb_centers.values()])
        central_y = np.mean([p.y for p in bb_centers.values()])
        return Point(x=central_x, y=central_y)

    def _detect_bb_centers(self, fwxm: int) -> dict:
        """Sample a 10x10mm square about each BB to detect it. Adjustable using self.bb_sampling_box_size_mm"""
        bb_positions = {}
        nominal_positions = self._determine_bb_set(fwxm=fwxm)
        dpmm = self.image.dpmm
        self.image.filter(size=3, kind="median")
        # sample the square, use skimage to find the ROI weighted centroid of the BBs
        for key, position in nominal_positions.items():
            near_edge = self._is_bb_near_edge(bb_position=position)
            if near_edge:
                # we apply a local histogram equalizer.
                # this is local contrast enhancer. It helps the BBs stand out from the background
                # and sharpen the gap between the BB and field edge.
                # we need to replace and reset the array since we're in the loop
                # This is a bit of BMF.
                original_array = np.copy(self.image.array)
                bb_radius_px = self.bb_size_mm / 2 * dpmm
                self.image.array = exposure.equalize_adapthist(
                    self.image.array, kernel_size=int(round(bb_radius_px * 2))
                )
                self.image.filter(size=3, kind="median")

            # now find the weighted centroid of the BB
            points = self.image.compute(
                SizedDiskLocator.from_center_physical(
                    expected_position_mm=position,
                    search_window_mm=(
                        self.bb_sampling_box_size_mm,
                        self.bb_sampling_box_size_mm,
                    ),
                    radius_mm=self.bb_size_mm / 2,
                    radius_tolerance_mm=self.bb_size_mm / 2,
                )
            )
            # if we applied the local histogram equalizer, revert the image back to normal for the next cycle
            if near_edge:
                self.image.array = original_array
            bb_positions[key] = points[0]
        return bb_positions

    def _determine_bb_set(self, fwxm: int) -> dict:
        """This finds the approximate field size to determine whether to check for the 10x10 BBs or the 15x15. Returns the BB positions"""
        if not np.allclose(self.field_width_x, self.field_width_y, atol=10):
            raise ValueError(
                f"The detected y and x field sizes were too different from one another. They should be within 1cm from each other. Detected field sizes: x={self.field_width_x:.2f}mm, y={self.field_width_y:.2f}mm"
            )
        if self.field_width_x > 140:
            return self.bb_positions_15x15
        else:
            return self.bb_positions_10x10

    def plot_analyzed_image(
        self, show: bool = True, **kwargs
    ) -> tuple[list[plt.Figure], list[str]]:
        """Plot the analyzed image.

        Parameters
        ----------
        show : bool
            Whether to actually show the image when called.
        """
        figs = []
        names = []
        fig, axes = plt.subplots(1)
        figs.append(fig)
        names.append("image")
        self.image.plot(ax=axes, show=False, metric_kwargs={"color": "g"}, **kwargs)
        axes.axis("off")
        axes.set_title(f"{self.common_name} Phantom Analysis")

        # plot the bb center as small lines
        axes.axhline(
            y=self.bb_center.y, color="g", xmin=0.25, xmax=0.75, label="BB Centroid"
        )
        axes.axvline(x=self.bb_center.x, color="g", ymin=0.25, ymax=0.75)

        # plot the epid center as image-sized lines
        axes.axhline(y=self.epid_center.y, color="b", label="EPID Center")
        axes.axvline(x=self.epid_center.x, color="b")

        # plot the field center as field-sized lines
        axes.axhline(
            y=self.field_center.y,
            xmin=0.15,
            xmax=0.85,
            color="red",
            label="Field Center",
        )
        axes.axvline(x=self.field_center.x, ymin=0.15, ymax=0.85, color="red")

        axes.legend()

        if show:
            plt.show()
        return figs, names

    def save_analyzed_image(
        self,
        filename: None | str | BinaryIO = None,
        to_streams: bool = False,
        **kwargs,
    ) -> dict[str, BinaryIO] | list[str] | None:
        """Save the analyzed image to disk or to stream. Kwargs are passed to plt.savefig()

        Parameters
        ----------
        filename : None, str, stream
            A string representing where to save the file to. If split_plots and to_streams are both true, leave as None as newly-created streams are returned.
        to_streams: bool
            This only matters if split_plots is True. If both of these are true, multiple streams will be created and returned as a dict.
        """
        if filename is None and to_streams is False:
            raise ValueError("Must pass in a filename unless saving to streams.")
        figs, names = self.plot_analyzed_image(show=False, **kwargs)
        if not to_streams:
            plt.savefig(filename, **kwargs)
        else:
            # append names to filename if it's file-like
            if not to_streams:
                filenames = []
                f, ext = osp.splitext(filename)
                for name in names:
                    filenames.append(f + "_" + name + ext)
            else:  # it's a stream buffer
                filenames = [io.BytesIO() for _ in names]
            for fig, name in zip(figs, filenames):
                fig.savefig(name, **kwargs)
            if to_streams:
                return {name: stream for name, stream in zip(names, filenames)}

    def publish_pdf(
        self,
        filename: str,
        notes: str = None,
        open_file: bool = False,
        metadata: dict | None = None,
        logo: Path | str | None = None,
    ):
        """Publish (print) a PDF containing the analysis, images, and quantitative results.

        Parameters
        ----------
        filename : (str, file-like object}
            The file to write the results to.
        notes : str, list of strings
            Text; if str, prints single line.
            If list of strings, each list item is printed on its own line.
        open_file : bool
            Whether to open the file using the default program after creation.
        metadata : dict
            Extra data to be passed and shown in the PDF. The key and value will be shown with a colon.
            E.g. passing {'Author': 'James', 'Unit': 'TrueBeam'} would result in text in the PDF like:
            --------------
            Author: James
            Unit: TrueBeam
            --------------
        logo: Path, str
            A custom logo to use in the PDF report. If nothing is passed, the default pylinac logo is used.
        """
        canvas = pdf.PylinacCanvas(
            filename,
            page_title=f"{self.common_name} Phantom Analysis",
            metadata=metadata,
            logo=logo,
        )

        # write the text/numerical values
        text = self.results(as_list=True)
        canvas.add_text(text=text, location=(1.5, 25), font_size=14)
        if notes is not None:
            canvas.add_text(text="Notes:", location=(1, 5.5), font_size=12)
            canvas.add_text(text=notes, location=(1, 5))

        data = io.BytesIO()
        self.save_analyzed_image(data)
        canvas.add_image(data, location=(1, 3.5), dimensions=(19, 19))

        canvas.finish()
        if open_file:
            webbrowser.open(filename)

    def _is_bb_near_edge(self, bb_position: [float, float]) -> bool:
        """Check if the center of the nominal BB set is < threshold from the field edge."""
        half_width_x = self.field_width_x / 2
        half_width_y = self.field_width_y / 2
        threshold = self.bb_edge_threshold_mm
        # Check proximity to left or right edge
        is_near_horizontal_edge = abs(bb_position[0]) > half_width_x - threshold
        # Check proximity to top or bottom edge
        is_near_vertical_edge = abs(bb_position[1]) > half_width_y - threshold
        return is_near_horizontal_edge or is_near_vertical_edge


class IMTLRad(StandardImagingFC2):
    """The IMT light/rad phantom: https://www.imtqa.com/products/l-rad"""

    common_name = "IMT L-Rad"
    _demo_filename = "imtlrad.dcm"
    center_only_bb = {"Center": [0, 0]}
    bb_sampling_box_size_mm = 12
    field_strip_width_mm = 5
    bb_size_mm = 3

    def _determine_bb_set(self, fwxm: int) -> dict:
        return self.center_only_bb


class DoselabRLf(StandardImagingFC2):
    """The Doselab light/rad phantom"""

    common_name = "Doselab RLf"
    _demo_filename = "Doselab_RLf.dcm"
    # these positions are the offset in mm from the center of the image to the nominal position of the BBs
    bb_positions_10x10 = {
        "TL": [-17, -45],
        "BL": [-45, 17],
        "TR": [45, -17],
        "BR": [17, 45],
    }
    # 15x15 is not as robust as 10x10
    # bb_positions_15x15 = {
    #     "TL": [-45, -70],
    #     "BL": [-70, 45],
    #     "TR": [70, -45],
    #     "BR": [45, 70],
    # }

    def _determine_bb_set(self, fwxm: int) -> dict:
        return self.bb_positions_10x10

    @staticmethod
    def run_demo() -> None:
        """Run the Doselab RFl phantom analysis demonstration."""
        dl = DoselabRLf.from_demo_image()
        dl.analyze()
        dl.plot_analyzed_image()


class IsoAlign(StandardImagingFC2):
    """The PTW Iso-Align light/rad phantom"""

    common_name = "PTW Iso-Align"
    _demo_filename = "ptw_isoalign.dcm"
    # these positions are the offset in mm from the center of the image to the nominal position of the BBs
    bb_positions = {
        "Center": [0, 0],
        "Top": [0, -25],
        "Bottom": [0, 25],
        "Left": [-25, 0],
        "Right": [25, 0],
    }
    field_strip_width_mm = 10

    def _determine_bb_set(self, fwxm: int) -> dict:
        return self.bb_positions

    @staticmethod
    def run_demo() -> None:
        """Run the phantom analysis demonstration."""
        al = IsoAlign.from_demo_image()
        al.analyze()
        al.plot_analyzed_image()


class SNCFSQA(StandardImagingFC2):
    """SNC light/rad phantom. See the 'FSQA' phantom and specs: https://www.sunnuclear.com/products/suncheck-machine.

    Unlike other light/rad phantoms, this does not have at least a centered BB. The edge markers are in the penumbra
    and thus detecting them is difficult. We thus detect the one offset marker in the top right of the image.
    This is offset by 4cm in each direction. We can then assume that the phantom center is -4cm from this point,
    creating a 'virtual center' so we have an apples-to-apples comparison.
    """

    common_name = "SNC FSQA"
    _demo_filename = "FSQA_15x15.dcm"
    center_only_bb = {"TR": [40, -40]}
    # bb_sampling_box_size_mm = 8
    field_strip_width_mm = 5

    def _determine_bb_set(self, fwxm: int) -> dict:
        return self.center_only_bb

    def _find_overall_bb_centroid(self, fwxm: int) -> Point:
        """Determine the geometric center of the 4 BBs"""
        # detect the upper right BB
        self.bb_centers = self._detect_bb_centers(fwxm)
        # add another virtual bb at the center of the phantom, knowing it's offset by 4cm in each direction
        self.bb_centers["Virtual Center"] = self.bb_centers["TR"] - Point(
            40 * self.image.dpmm, -40 * self.image.dpmm
        )
        return self.bb_centers["Virtual Center"]


class LasVegas(ImagePhantomBase):
    _demo_filename = "lasvegas.dcm"
    common_name = "Las Vegas"
    phantom_bbox_size_mm2 = 20260
    detection_conditions = [is_centered, is_right_size]
    phantom_outline_object = {"Rectangle": {"width ratio": 0.62, "height ratio": 0.62}}
    low_contrast_background_roi_settings = {
        "roi 1": {"distance from center": 0.24, "angle": 0, "roi radius": 0.03},
        "roi 2": {"distance from center": 0.24, "angle": 90, "roi radius": 0.03},
        "roi 3": {"distance from center": 0.24, "angle": 180, "roi radius": 0.03},
        "roi 4": {"distance from center": 0.24, "angle": 270, "roi radius": 0.03},
    }
    low_contrast_roi_settings = {
        "roi 1": {"distance from center": 0.107, "angle": 0.5, "roi radius": 0.028},
        "roi 2": {"distance from center": 0.141, "angle": 39.5, "roi radius": 0.028},
        "roi 3": {"distance from center": 0.205, "angle": 58, "roi radius": 0.028},
        "roi 4": {"distance from center": 0.179, "angle": -76.5, "roi radius": 0.016},
        "roi 5": {"distance from center": 0.095, "angle": -63.5, "roi radius": 0.016},
        "roi 6": {"distance from center": 0.042, "angle": 0.5, "roi radius": 0.016},
        "roi 7": {"distance from center": 0.097, "angle": 65.5, "roi radius": 0.016},
        "roi 8": {"distance from center": 0.178, "angle": 76.5, "roi radius": 0.016},
        "roi 9": {"distance from center": 0.174, "angle": -97.5, "roi radius": 0.012},
        "roi 10": {"distance from center": 0.088, "angle": -105.5, "roi radius": 0.012},
        "roi 11": {"distance from center": 0.024, "angle": -183.5, "roi radius": 0.012},
        "roi 12": {"distance from center": 0.091, "angle": 105.5, "roi radius": 0.012},
        "roi 13": {"distance from center": 0.179, "angle": 97.5, "roi radius": 0.012},
        "roi 14": {"distance from center": 0.189, "angle": -113.5, "roi radius": 0.007},
        "roi 15": {"distance from center": 0.113, "angle": -131.5, "roi radius": 0.007},
        "roi 16": {
            "distance from center": 0.0745,
            "angle": -181.5,
            "roi radius": 0.007,
        },
        "roi 17": {"distance from center": 0.115, "angle": 130, "roi radius": 0.007},
        "roi 18": {"distance from center": 0.191, "angle": 113, "roi radius": 0.007},
        "roi 19": {
            "distance from center": 0.2085,
            "angle": -124.6,
            "roi radius": 0.003,
        },
        "roi 20": {"distance from center": 0.146, "angle": -144.3, "roi radius": 0.003},
    }

    @staticmethod
    def run_demo():
        """Run the Las Vegas phantom analysis demonstration."""
        lv = LasVegas.from_demo_image()
        lv.analyze()
        lv.plot_analyzed_image()

    def _preprocess(self):
        self._check_direction()

    def _check_inversion(self):
        """Check the inversion by using the histogram of the phantom region"""
        roi = self.phantom_ski_region
        phantom_array = self.image.array[
            roi.bbox[0] : roi.bbox[2], roi.bbox[1] : roi.bbox[3]
        ]
        phantom_sub_image = image.load(phantom_array)
        phantom_sub_image.crop(int(phantom_sub_image.shape[0] * 0.1))
        p5 = np.percentile(phantom_sub_image, 0.5)
        p50 = np.percentile(phantom_sub_image, 50)
        p95 = np.percentile(phantom_sub_image, 99.5)
        dist_to_5 = abs(p50 - p5)
        dist_to_95 = abs(p50 - p95)
        if dist_to_5 > dist_to_95:
            self.image.invert()

    def _check_direction(self) -> None:
        """Check that the phantom is facing the right direction and if not perform a left-right flip of the array."""
        circle = CollapsedCircleProfile(
            self.phantom_center,
            self.phantom_radius * 0.175,
            self.image,
            ccw=False,
            width_ratio=0.16,
            num_profiles=5,
        )
        roll_amount = np.where(circle.values == circle.values.min())[0][0]
        circle.roll(roll_amount)
        circle.filter(size=0.015, kind="median")
        valley_idxs, _ = circle.find_peaks(max_number=2)
        if valley_idxs[0] > valley_idxs[1]:
            self.image.array = np.fliplr(self.image.array)
            self._phantom_ski_region = None

    def _phantom_radius_calc(self) -> float:
        return math.sqrt(self.phantom_ski_region.bbox_area) * 1.626

    def _phantom_angle_calc(self) -> float:
        return 0.0

    def _plot_lowcontrast_graph(self, axes: plt.Axes):
        """Plot the low contrast ROIs to an axes, including visibility"""
        # plot contrast
        (line1,) = axes.plot(
            [roi.contrast for roi in self.low_contrast_rois],
            marker="o",
            color="m",
            label="Contrast",
        )
        axes.axhline(self._low_contrast_threshold, color="m")
        axes.grid(True)
        axes.set_title("Low-frequency Contrast")
        axes.set_xlabel("ROI #")
        axes.set_ylabel("Contrast")
        # plot CNR
        axes2 = axes.twinx()
        axes2.set_ylabel("CNR")
        (line2,) = axes2.plot(
            [roi.contrast_to_noise for roi in self.low_contrast_rois],
            marker="^",
            label="CNR",
        )
        # plot visibility; here's what different from the base method
        axes3 = axes.twinx()
        axes3.set_ylabel("Visibility")
        (line3,) = axes3.plot(
            [roi.visibility for roi in self.low_contrast_rois],
            marker="*",
            color="blue",
            label="Visibility",
        )
        axes3.axhline(self.visibility_threshold, color="blue")
        axes3.spines.right.set_position(("axes", 1.2))

        axes.legend(handles=[line1, line2, line3])

    def results(self, as_list: bool = False) -> str | list[str]:
        """Return the results of the analysis. Overridden because ROIs seen is based on visibility, not CNR.

        Parameters
        ----------
        as_list : bool
            Whether to return as a list of strings vs single string. Pretty much for internal usage.
        """
        text = [f"{self.common_name} results:", f"File: {self.image.truncated_path}"]
        text += [
            f"Median Contrast: {np.median([roi.contrast for roi in self.low_contrast_rois]):2.2f}",
            f"Median CNR: {np.median([roi.contrast_to_noise for roi in self.low_contrast_rois]):2.1f}",
            f'# Low contrast ROIs "seen": {sum(roi.passed_visibility for roi in self.low_contrast_rois):2.0f} of {len(self.low_contrast_rois)}',
        ]
        if not as_list:
            text = "\n".join(text)
        return text

    def _generate_results_data(self) -> PlanarResult:
        """Overridden because ROIs seen is based on visibility, not CNR"""
        return PlanarResult(
            analysis_type=self.common_name,
            median_contrast=np.median([roi.contrast for roi in self.low_contrast_rois]),
            median_cnr=np.median(
                [roi.contrast_to_noise for roi in self.low_contrast_rois]
            ),
            num_contrast_rois_seen=int(
                sum(roi.passed_visibility for roi in self.low_contrast_rois)
            ),
            phantom_center_x_y=(self.phantom_center.x, self.phantom_center.y),
            low_contrast_rois=[r.as_dict() for r in self.low_contrast_rois],
            percent_integral_uniformity=self.percent_integral_uniformity(),
            phantom_area=self.phantom_area,
        )


class ElektaLasVegas(LasVegas):
    """Elekta's variant of the Las Vegas."""

    _demo_filename = "elekta_las_vegas.dcm"
    common_name = "Elekta Las Vegas"
    phantom_bbox_size_mm2 = 140 * 140
    phantom_outline_object = {"Rectangle": {"width ratio": 0.61, "height ratio": 0.61}}
    low_contrast_background_roi_settings = {
        "roi 1": {"distance from center": 0.24, "angle": 0, "roi radius": 0.03},
        "roi 2": {"distance from center": 0.24, "angle": 90, "roi radius": 0.03},
        "roi 3": {"distance from center": 0.24, "angle": 180, "roi radius": 0.03},
        "roi 4": {"distance from center": 0.24, "angle": 270, "roi radius": 0.03},
    }
    low_contrast_roi_settings = {
        "roi 1": {"distance from center": 0.161, "angle": 0.4, "roi radius": 0.024},
        "roi 2": {"distance from center": 0.181, "angle": 28.6, "roi radius": 0.024},
        "roi 3": {"distance from center": 0.238, "angle": 47.45, "roi radius": 0.024},
        "roi 4": {"distance from center": 0.183, "angle": -70.6, "roi radius": 0.015},
        "roi 5": {"distance from center": 0.107, "angle": -55.1, "roi radius": 0.015},
        "roi 6": {"distance from center": 0.061, "angle": 1, "roi radius": 0.015},
        "roi 7": {"distance from center": 0.107, "angle": 55.15, "roi radius": 0.015},
        "roi 8": {"distance from center": 0.185, "angle": 71.1, "roi radius": 0.015},
        "roi 9": {"distance from center": 0.175, "angle": -97.3, "roi radius": 0.011},
        "roi 10": {"distance from center": 0.09, "angle": -104.3, "roi radius": 0.011},
        "roi 11": {"distance from center": 0.022, "angle": -180, "roi radius": 0.011},
        "roi 12": {"distance from center": 0.088, "angle": 104.6, "roi radius": 0.011},
        "roi 13": {"distance from center": 0.1757, "angle": 97.26, "roi radius": 0.011},
        "roi 14": {
            "distance from center": 0.1945,
            "angle": -116.58,
            "roi radius": 0.006,
        },
        "roi 15": {
            "distance from center": 0.124,
            "angle": -135.11,
            "roi radius": 0.006,
        },
        "roi 16": {
            "distance from center": 0.0876,
            "angle": 179.85,
            "roi radius": 0.006,
        },
        "roi 17": {"distance from center": 0.1227, "angle": 135.4, "roi radius": 0.006},
        "roi 18": {
            "distance from center": 0.1947,
            "angle": 116.65,
            "roi radius": 0.006,
        },
        "roi 19": {
            "distance from center": 0.2258,
            "angle": -129.53,
            "roi radius": 0.003,
        },
        "roi 20": {
            "distance from center": 0.1699,
            "angle": -148.57,
            "roi radius": 0.003,
        },
        "roi 21": {
            "distance from center": 0.145,
            "angle": -179.82,
            "roi radius": 0.003,
        },
        "roi 22": {"distance from center": 0.1682, "angle": 149, "roi radius": 0.003},
    }

    @staticmethod
    def run_demo():
        """Run the Elekta Las Vegas phantom analysis demonstration."""
        lv = ElektaLasVegas.from_demo_image()
        lv.image.rot90(n=3)
        lv.analyze()
        lv.plot_analyzed_image()


class PTWEPIDQC(ImagePhantomBase):
    _demo_filename = "PTW-EPID-QC.dcm"
    common_name = "PTW EPID QC"
    phantom_bbox_size_mm2 = 250**2
    detection_conditions = [is_centered, is_right_size]
    detection_canny_settings = {"sigma": 4, "percentiles": (0.001, 0.01)}
    phantom_outline_object = {"Rectangle": {"width ratio": 8.55, "height ratio": 8.55}}
    high_contrast_roi_settings = {
        # angled rois
        "roi 1": {
            "distance from center": 1.5,
            "angle": -135,
            "roi radius": 0.35,
            "lp/mm": 0.15,
        },
        "roi 2": {
            "distance from center": 3.1,
            "angle": -109,
            "roi radius": 0.35,
            "lp/mm": 0.21,
        },
        "roi 3": {
            "distance from center": 3.4,
            "angle": -60,
            "roi radius": 0.3,
            "lp/mm": 0.27,
        },
        "roi 4": {
            "distance from center": 1.9,
            "angle": -60,
            "roi radius": 0.25,
            "lp/mm": 0.33,
        },
        # vertical rois
        "roi 5": {
            "distance from center": 3.68,
            "angle": -90,
            "roi radius": 0.18,
            "lp/mm": 0.5,
        },
        "roi 6": {
            "distance from center": 2.9,
            "angle": -90,
            "roi radius": 0.08,
            "lp/mm": 2,
        },
        "roi 7": {
            "distance from center": 2.2,
            "angle": -90,
            "roi radius": 0.04,
            "lp/mm": 3,
        },
    }
    low_contrast_roi_settings = {
        "roi 1": {"distance from center": 3.87, "angle": 31, "roi radius": 0.3},
        "roi 2": {"distance from center": 3.48, "angle": 17, "roi radius": 0.3},
        "roi 3": {"distance from center": 3.3, "angle": 0, "roi radius": 0.3},
        "roi 4": {"distance from center": 3.48, "angle": -17, "roi radius": 0.3},
        "roi 5": {"distance from center": 3.87, "angle": -31, "roi radius": 0.3},
        "roi 6": {"distance from center": 3.87, "angle": 180 - 31, "roi radius": 0.3},
        "roi 7": {"distance from center": 3.48, "angle": 180 - 17, "roi radius": 0.3},
        "roi 8": {"distance from center": 3.3, "angle": 180, "roi radius": 0.3},
        "roi 9": {"distance from center": 3.48, "angle": 180 + 17, "roi radius": 0.3},
    }
    low_contrast_background_roi_settings = {
        "roi 1": {"distance from center": 3.85, "angle": -148, "roi radius": 0.3},
    }

    @staticmethod
    def run_demo() -> None:
        """Run the Standard Imaging QC-3 phantom analysis demonstration."""
        ptw = PTWEPIDQC.from_demo_image()
        ptw.analyze()
        ptw.plot_analyzed_image()

    def _phantom_radius_calc(self) -> float:
        """The radius of the phantom in pixels; the value itself doesn't matter, it's just
        used for relative distances to ROIs.

        Returns
        -------
        radius : float
        """
        return math.sqrt(self.phantom_ski_region.bbox_area) * 0.116

    def _phantom_angle_calc(self) -> float:
        """The angle of the phantom. This assumes the user has placed the phantom with the high-contrast line pairs at the top
        and low contrast at the bottom at a fixed rotation of 0 degrees.

        Returns
        -------
        angle : float
            The angle in degrees.
        """
        return 0

    def _check_inversion(self):
        """The pixels inside the phantom should be mostly bright/high. If not, invert"""
        roi = self.phantom_ski_region
        phantom_array = self.image.array[
            roi.bbox[0] : roi.bbox[2], roi.bbox[1] : roi.bbox[3]
        ]
        p5, p50, p95 = np.percentile(phantom_array, [2, 50, 98])
        if abs(p50 - p5) < abs(p50 - p95):
            self.image.invert()


class IBAPrimusA(ImagePhantomBase):
    common_name = "IBA Primus A"
    _demo_filename = "iba_primus.dcm"
    phantom_bbox_size_mm2 = (
        15**2
    )  # with the Primus, we only search for the central crosshair
    detection_conditions = [is_centered, is_right_size, is_square]
    phantom_outline_object = {
        "Rectangle": {"width ratio": 10.75, "height ratio": 10.75}
    }
    high_contrast_roi_settings = {
        "roi 1": {
            "distance from center": 5.19,
            "angle": 86.65,
            "roi radius": 0.12,
            "lp/mm": 0.6,
        },
        "roi 2": {
            "distance from center": 4.92,
            "angle": 89.5,
            "roi radius": 0.1,
            "lp/mm": 0.7,
        },
        "roi 3": {
            "distance from center": 4.68,
            "angle": 92.3,
            "roi radius": 0.09,
            "lp/mm": 0.8,
        },
        "roi 4": {
            "distance from center": 4.45,
            "angle": 95.4,
            "roi radius": 0.08,
            "lp/mm": 0.9,
        },
        "roi 5": {
            "distance from center": 4.23,
            "angle": 99.5,
            "roi radius": 0.07,
            "lp/mm": 1,
        },
        "roi 6": {
            "distance from center": 4.07,
            "angle": 102.7,
            "roi radius": 0.06,
            "lp/mm": 1.2,
        },
        "roi 7": {
            "distance from center": 3.92,
            "angle": 105.73,
            "roi radius": 0.05,
            "lp/mm": 1.4,
        },
        "roi 8": {
            "distance from center": 3.82,
            "angle": 108.65,
            "roi radius": 0.04,
            "lp/mm": 1.6,
        },
        "roi 9": {
            "distance from center": 4.59,
            "angle": 74.4,
            "roi radius": 0.04,
            "lp/mm": 1.8,
        },
        "roi 10": {
            "distance from center": 4.4,
            "angle": 76.2,
            "roi radius": 0.035,
            "lp/mm": 2.0,
        },
        "roi 11": {
            "distance from center": 4.19,
            "angle": 77.77,
            "roi radius": 0.03,
            "lp/mm": 2.2,
        },
        "roi 12": {
            "distance from center": 4,
            "angle": 79.6,
            "roi radius": 0.03,
            "lp/mm": 2.5,
        },
        "roi 13": {
            "distance from center": 3.67,
            "angle": 83.1,
            "roi radius": 0.025,
            "lp/mm": 2.8,
        },
    }
    low_contrast_roi_settings = {
        "roi 1": {"distance from center": 3.95, "angle": 19, "roi radius": 0.15},
        "roi 2": {"distance from center": 3.95, "angle": 5, "roi radius": 0.15},
        "roi 3": {"distance from center": 3.95, "angle": -9, "roi radius": 0.15},
        "roi 4": {"distance from center": 3.95, "angle": -23, "roi radius": 0.15},
        "roi 5": {"distance from center": 3.95, "angle": -37, "roi radius": 0.15},
        "roi 6": {"distance from center": 3.95, "angle": -51, "roi radius": 0.15},
        "roi 7": {"distance from center": 3.95, "angle": -65, "roi radius": 0.15},
        "roi 8": {"distance from center": 3.95, "angle": -79, "roi radius": 0.15},
        "roi 9": {"distance from center": 3.95, "angle": -107, "roi radius": 0.15},
        "roi 10": {"distance from center": 3.95, "angle": -121, "roi radius": 0.15},
        "roi 11": {"distance from center": 3.95, "angle": -135, "roi radius": 0.15},
        "roi 12": {"distance from center": 3.95, "angle": -149, "roi radius": 0.15},
        "roi 13": {"distance from center": 3.95, "angle": -163, "roi radius": 0.15},
        "roi 14": {"distance from center": 3.95, "angle": -177, "roi radius": 0.15},
        "roi 15": {"distance from center": 3.95, "angle": -191, "roi radius": 0.15},
    }
    low_contrast_background_roi_settings = {
        "roi 1": {"distance from center": 3.95, "angle": -205, "roi radius": 0.15},
    }

    def _check_inversion(self):
        """The center region (crosshair) should be less intense than an area adjacent to it."""
        crosshair_disk = DiskROI(
            self.image.array,
            angle=0,
            roi_radius=self.phantom_radius / 2,
            dist_from_center=0,
            phantom_center=self.phantom_center,
        )
        adjacent_disk = DiskROI(
            self.image.array,
            angle=0,
            roi_radius=self.phantom_radius / 2,
            dist_from_center=self.phantom_radius,
            phantom_center=self.phantom_center,
        )
        if crosshair_disk.pixel_value < adjacent_disk.pixel_value:
            self.image.invert()

    def _wl_spread(self):
        """window/level spread based on low contrast ROI pixel values"""
        pixel_values = [roi.pixel_value for roi in self.low_contrast_rois]
        return abs(max(pixel_values) - min(pixel_values))

    def window_floor(self) -> float | None:
        return (
            min(roi.pixel_value for roi in self.low_contrast_rois) - self._wl_spread()
        )

    def window_ceiling(self) -> float | None:
        return (
            max(roi.pixel_value for roi in self.low_contrast_rois) + self._wl_spread()
        )

    @cached_property
    def phantom_angle(self) -> float:
        """Cache this; calculating the angle is expensive"""
        return super().phantom_angle

    def _phantom_angle_calc(self) -> float:
        """Fine-tune the angle by finding the two ends of the dynamic wedge steps and correcting"""
        prof = CollapsedCircleProfile(
            center=self.phantom_center,
            radius=self.phantom_radius * 4.37,
            image_array=self.image,
            start_angle=-np.pi / 2,
        )
        # get the points of max delta
        delta_array = np.argsort(np.diff(median_filter(prof.values, size=5)))
        # unfortunately, there may be several pixels of max gradient adjacent; we take the first
        # point and the next point that is not near the first
        first = delta_array[0]
        second = None
        one_degree = delta_array.size / 360
        for idx in delta_array:
            if first + one_degree < idx or idx < first - one_degree:
                second = idx
                break
        if not second:
            warnings.warn(
                "The phantom angle was not able to be fine-tuned; a default of 0 is being used instead. Ensure the image is not rotated."
            )
            return 0
        # now figure out the angle from the two deltas using the midpoint
        # perfect set up is when the midpoint is at 0.5. Use diff from that to get offset angle
        angle = (0.5 - ((second - first) / 2 + first) / prof.values.size) * 360
        near_cardinal = (-95 < angle < -85) or (85 < angle < 95) or (-5 < angle < 5)
        if near_cardinal:
            return angle
        else:
            # something is wrong; image likely rotated
            warnings.warn(
                "The phantom angle was not able to be fine-tuned; a default of 0 is being used instead. Ensure the image is not rotated."
            )
            return 0

    def _phantom_radius_calc(self):
        return math.sqrt(self.phantom_ski_region.area_bbox)

    @staticmethod
    def run_demo() -> None:
        """Run the Standard Imaging QC-3 phantom analysis demonstration."""
        primus = IBAPrimusA.from_demo_image()
        primus.analyze(ssd=1395)
        print(primus.results())
        primus.plot_analyzed_image()


class StandardImagingQC3(ImagePhantomBase):
    _demo_filename = "qc3.dcm"
    common_name = "SI QC-3"
    phantom_bbox_size_mm2 = 168**2
    detection_conditions = [is_centered, is_right_size]
    phantom_outline_object = {"Rectangle": {"width ratio": 7.5, "height ratio": 6}}
    high_contrast_roi_settings = {
        "roi 1": {
            "distance from center": 2.8,
            "angle": 0,
            "roi radius": 0.5,
            "lp/mm": 0.1,
        },
        "roi 2": {
            "distance from center": -2.8,
            "angle": 0,
            "roi radius": 0.5,
            "lp/mm": 0.2,
        },
        "roi 3": {
            "distance from center": 1.45,
            "angle": 0,
            "roi radius": 0.5,
            "lp/mm": 0.25,
        },
        "roi 4": {
            "distance from center": -1.45,
            "angle": 0,
            "roi radius": 0.5,
            "lp/mm": 0.45,
        },
        "roi 5": {
            "distance from center": 0,
            "angle": 0,
            "roi radius": 0.5,
            "lp/mm": 0.76,
        },
    }
    low_contrast_roi_settings = {
        "roi 1": {"distance from center": 2, "angle": -90, "roi radius": 0.5},
        "roi 2": {"distance from center": 2.4, "angle": 55, "roi radius": 0.5},
        "roi 3": {"distance from center": 2.4, "angle": -55, "roi radius": 0.5},
        "roi 4": {"distance from center": 2.4, "angle": 128, "roi radius": 0.5},
        "roi 5": {"distance from center": 2.4, "angle": -128, "roi radius": 0.5},
    }
    low_contrast_background_roi_settings = {
        "roi 1": {"distance from center": 2, "angle": 90, "roi radius": 0.5},
    }

    @classmethod
    def from_demo_image(cls):
        """Instantiate and load the demo image."""
        demo_file = retrieve_demo_file(name=cls._demo_filename)
        inst = cls(demo_file)
        inst.image.invert()
        return inst

    @staticmethod
    def run_demo() -> None:
        """Run the Standard Imaging QC-3 phantom analysis demonstration."""
        qc3 = StandardImagingQC3.from_demo_image()
        qc3.analyze()
        qc3.plot_analyzed_image()

    def _phantom_radius_calc(self) -> float:
        """The radius of the phantom in pixels; the value itself doesn't matter, it's just
        used for relative distances to ROIs.

        Returns
        -------
        radius : float
        """
        return math.sqrt(self.phantom_ski_region.bbox_area) * 0.0896

    @lru_cache()
    def _phantom_angle_calc(self) -> float:
        """The angle of the phantom. This assumes the user is using the stand that comes with the phantom,
        which angles the phantom at 45 degrees.

        Returns
        -------
        angle : float
            The angle in degrees.
        """
        angle = np.degrees(self.phantom_ski_region.orientation)
        if np.isclose(angle, 45, atol=5):
            return 45
        elif np.isclose(angle, -45, atol=5):
            return -45
        else:
            raise ValueError(
                "The phantom angle was not near +/-45 degrees. Please adjust the phantom."
            )


class StandardImagingQCkV(StandardImagingQC3):
    _demo_filename = "SI-QC-kV.dcm"
    common_name = "SI QC-kV"
    phantom_bbox_size_mm2 = 142**2
    detection_conditions = [is_centered, is_right_size]
    phantom_outline_object = {"Rectangle": {"width ratio": 7.8, "height ratio": 6.4}}
    high_contrast_roi_settings = {
        "roi 1": {
            "distance from center": 2.8,
            "angle": 0,
            "roi radius": 0.5,
            "lp/mm": 0.66,
        },
        "roi 2": {
            "distance from center": -2.8,
            "angle": 0,
            "roi radius": 0.5,
            "lp/mm": 0.98,
        },
        "roi 3": {
            "distance from center": 1.45,
            "angle": 0,
            "roi radius": 0.5,
            "lp/mm": 1.50,
        },
        "roi 4": {
            "distance from center": -1.45,
            "angle": 0,
            "roi radius": 0.5,
            "lp/mm": 2.00,
        },
        "roi 5": {
            "distance from center": 0,
            "angle": 0,
            "roi radius": 0.5,
            "lp/mm": 2.46,
        },
    }
    low_contrast_roi_settings = {
        "roi 1": {"distance from center": 2, "angle": -90, "roi radius": 0.5},
        "roi 2": {"distance from center": 2.4, "angle": 55, "roi radius": 0.5},
        "roi 3": {"distance from center": 2.4, "angle": -55, "roi radius": 0.5},
        "roi 4": {"distance from center": 2.4, "angle": 128, "roi radius": 0.5},
        "roi 5": {"distance from center": 2.4, "angle": -128, "roi radius": 0.5},
    }
    low_contrast_background_roi_settings = {
        "roi 1": {"distance from center": 2, "angle": 90, "roi radius": 0.5},
    }

    @staticmethod
    def run_demo() -> None:
        """Run the Standard Imaging QC-3 phantom analysis demonstration."""
        qc3 = StandardImagingQCkV.from_demo_image()
        qc3.analyze()
        qc3.plot_analyzed_image()

    def _phantom_radius_calc(self) -> float:
        """The radius of the phantom in pixels; the value itself doesn't matter, it's just
        used for relative distances to ROIs.

        Returns
        -------
        radius : float
        """
        return math.sqrt(self.phantom_ski_region.bbox_area) * 0.0989


class SNCkV(ImagePhantomBase):
    _demo_filename = "SNC-kV.dcm"
    common_name = "SNC kV-QA"
    phantom_bbox_size_mm2 = 134**2
    roi_match_condition = "closest"
    detection_conditions = [is_centered, is_right_size, is_square]
    phantom_outline_object = {"Rectangle": {"width ratio": 7.7, "height ratio": 5.6}}
    high_contrast_roi_settings = {
        "roi 1": {
            "distance from center": 1.8,
            "angle": 0,
            "roi radius": 0.7,
            "lp/mm": 0.6,
        },
        "roi 2": {
            "distance from center": -1.8,
            "angle": 90,
            "roi radius": 0.7,
            "lp/mm": 1.2,
        },
        "roi 3": {
            "distance from center": -1.8,
            "angle": 0,
            "roi radius": 0.7,
            "lp/mm": 1.8,
        },
        "roi 4": {
            "distance from center": 1.8,
            "angle": 90,
            "roi radius": 0.7,
            "lp/mm": 2.4,
        },
    }
    low_contrast_roi_settings = {
        "roi 1": {"distance from center": 2.6, "angle": -45, "roi radius": 0.6},
        "roi 2": {"distance from center": 2.6, "angle": -135, "roi radius": 0.6},
        "roi 3": {"distance from center": 2.6, "angle": 45, "roi radius": 0.6},
        "roi 4": {"distance from center": 2.6, "angle": 135, "roi radius": 0.6},
    }
    low_contrast_background_roi_settings = {
        "roi 1": {"distance from center": 0.5, "angle": 90, "roi radius": 0.25},
        "roi 2": {"distance from center": 0.5, "angle": -90, "roi radius": 0.25},
    }

    @staticmethod
    def run_demo() -> None:
        """Run the Sun Nuclear kV-QA phantom analysis demonstration."""
        snc = SNCkV.from_demo_image()
        snc.analyze()
        snc.plot_analyzed_image()

    def _phantom_radius_calc(self) -> float:
        """The radius of the phantom in pixels; the value itself doesn't matter, it's just
        used for relative distances to ROIs.

        Returns
        -------
        radius : float
        """
        return math.sqrt(self.phantom_ski_region.bbox_area) * 0.1071

    def _phantom_angle_calc(self) -> float:
        """The angle of the phantom. This assumes the user is using the stand that comes with the phantom,
        which angles the phantom at 45 degrees.

        Returns
        -------
        angle : float
            The angle in degrees.
        """
        angle = np.degrees(self.phantom_ski_region.orientation) + 180
        if np.isclose(angle, 135, atol=5):
            return angle
        else:
            raise ValueError(
                "The phantom angle was not near 135 degrees per manufacturer recommendations. Please adjust the phantom."
            )


class SNCMV(SNCkV):
    _demo_filename = "SNC-MV.dcm"
    common_name = "SNC MV-QA"
    phantom_bbox_size_mm2 = 118**2
    phantom_outline_object = {"Rectangle": {"width ratio": 7.5, "height ratio": 7.5}}
    high_contrast_roi_settings = {
        "roi 1": {
            "distance from center": -2.3,
            "angle": 0,
            "roi radius": 0.8,
            "lp/mm": 0.1,
        },
        "roi 2": {
            "distance from center": 2.3,
            "angle": 90,
            "roi radius": 0.8,
            "lp/mm": 0.2,
        },
        "roi 3": {
            "distance from center": 2.3,
            "angle": 0,
            "roi radius": 0.8,
            "lp/mm": 0.5,
        },
        "roi 4": {
            "distance from center": -2.3,
            "angle": 90,
            "roi radius": 0.8,
            "lp/mm": 1.0,
        },
    }
    low_contrast_roi_settings = {
        "roi 1": {"distance from center": 3.4, "angle": -45, "roi radius": 0.7},
        "roi 2": {"distance from center": 3.4, "angle": 45, "roi radius": 0.7},
        "roi 3": {"distance from center": 3.4, "angle": 135, "roi radius": 0.7},
        "roi 4": {"distance from center": 3.4, "angle": -135, "roi radius": 0.7},
    }
    low_contrast_background_roi_settings = {
        "roi 1": {"distance from center": 0.7, "angle": 0, "roi radius": 0.2},
        "roi 2": {"distance from center": -0.7, "angle": 0, "roi radius": 0.2},
    }

    @staticmethod
    def run_demo() -> None:
        """Run the Sun Nuclear MV-QA phantom analysis demonstration."""
        snc = SNCMV.from_demo_image()
        snc.analyze()
        snc.plot_analyzed_image()

    def _phantom_angle_calc(self) -> float:
        """The angle of the phantom. This assumes the user is using the stand that comes with the phantom,
        which angles the phantom at 45 degrees.

        Returns
        -------
        angle : float
            The angle in degrees.
        """
        return 45

    def _phantom_radius_calc(self) -> float:
        """The radius of the phantom in pixels; the value itself doesn't matter, it's just
        used for relative distances to ROIs.

        Returns
        -------
        radius : float
        """
        return math.sqrt(self.phantom_ski_region.bbox_area) * 0.095


class SNCMV12510(SNCMV):
    """The older SNC MV QA phantom w/ model number 1251000"""

    _demo_filename = "SNC_MV_12510.dcm"
    common_name = "SNC MV-QA (12510)"
    phantom_bbox_size_mm2 = 136**2
    phantom_outline_object = {"Rectangle": {"width ratio": 7.3, "height ratio": 6.2}}
    high_contrast_roi_settings = {
        "roi 1": {
            "distance from center": -1.7,
            "angle": 0,
            "roi radius": 0.7,
            "lp/mm": 0.1,
        },
        "roi 2": {
            "distance from center": 2.0,
            "angle": 80,
            "roi radius": 0.7,
            "lp/mm": 0.2,
        },
        "roi 3": {
            "distance from center": 2.4,
            "angle": 0,
            "roi radius": 0.7,
            "lp/mm": 0.5,
        },
        "roi 4": {
            "distance from center": -2.0,
            "angle": 100,
            "roi radius": 0.7,
            "lp/mm": 1.0,
        },
    }
    low_contrast_roi_settings = {
        "roi 1": {"distance from center": 3.1, "angle": -40, "roi radius": 0.7},
        "roi 2": {"distance from center": 3.1, "angle": 40, "roi radius": 0.7},
        "roi 3": {"distance from center": 2.5, "angle": 130, "roi radius": 0.7},
        "roi 4": {"distance from center": 2.5, "angle": -130, "roi radius": 0.7},
    }
    low_contrast_background_roi_settings = {
        "roi 1": {"distance from center": 1.0, "angle": 0, "roi radius": 0.2},
        "roi 2": {"distance from center": -0.2, "angle": 0, "roi radius": 0.2},
    }

    def _phantom_radius_calc(self) -> float:
        """The radius of the phantom in pixels; the value itself doesn't matter, it's just
        used for relative distances to ROIs.

        Returns
        -------
        radius : float
        """
        return math.sqrt(self.phantom_ski_region.bbox_area) * 0.105


class LeedsTOR(ImagePhantomBase):
    _demo_filename = "leeds.dcm"
    common_name = "Leeds"
    phantom_bbox_size_mm2 = 148**2
    _is_ccw = False
    phantom_outline_object = {"Circle": {"radius ratio": 0.97}}
    high_contrast_roi_settings = {
        "roi 1": {
            "distance from center": 0.2895,
            "angle": 54.62,
            "roi radius": 0.04,
            "lp/mm": 0.5,
        },
        "roi 2": {
            "distance from center": 0.187,
            "angle": 25.1,
            "roi radius": 0.04,
            "lp/mm": 0.56,
        },
        "roi 3": {
            "distance from center": 0.1848,
            "angle": 335.5,
            "roi radius": 0.04,
            "lp/mm": 0.63,
        },
        "roi 4": {
            "distance from center": 0.238,
            "angle": 80.06,
            "roi radius": 0.03,
            "lp/mm": 0.71,
        },
        "roi 5": {
            "distance from center": 0.0916,
            "angle": 62.96,
            "roi radius": 0.03,
            "lp/mm": 0.8,
        },
        "roi 6": {
            "distance from center": 0.093,
            "angle": -64,
            "roi radius": 0.02,
            "lp/mm": 0.9,
        },
        "roi 7": {
            "distance from center": 0.239,
            "angle": 101.98,
            "roi radius": 0.015,
            "lp/mm": 1.0,
        },
        "roi 8": {
            "distance from center": 0.0907,
            "angle": 122.62,
            "roi radius": 0.015,
            "lp/mm": 1.12,
        },
        "roi 9": {
            "distance from center": 0.09515,
            "angle": 239.07,
            "roi radius": 0.015,
            "lp/mm": 1.25,
        },
        "roi 10": {
            "distance from center": 0.2596,
            "angle": 115.8,
            "roi radius": 0.012,
            "lp/mm": 1.4,
        },
        "roi 11": {
            "distance from center": 0.138,
            "angle": 145,
            "roi radius": 0.012,
            "lp/mm": 1.6,
        },
        "roi 12": {
            "distance from center": 0.13967,
            "angle": 216.4,
            "roi radius": 0.010,
            "lp/mm": 1.8,
        },
    }
    low_contrast_background_roi_settings = {
        "roi 1": {"distance from center": 0.65, "angle": 30, "roi radius": 0.025},
        "roi 2": {"distance from center": 0.65, "angle": 120, "roi radius": 0.025},
        "roi 3": {"distance from center": 0.65, "angle": 210, "roi radius": 0.025},
        "roi 4": {"distance from center": 0.65, "angle": 300, "roi radius": 0.025},
    }
    low_contrast_roi_settings = {
        # set 1
        "roi 1": {"distance from center": 0.785, "angle": 30, "roi radius": 0.025},
        "roi 2": {"distance from center": 0.785, "angle": 45, "roi radius": 0.025},
        "roi 3": {"distance from center": 0.785, "angle": 60, "roi radius": 0.025},
        "roi 4": {"distance from center": 0.785, "angle": 75, "roi radius": 0.025},
        "roi 5": {"distance from center": 0.785, "angle": 90, "roi radius": 0.025},
        "roi 6": {"distance from center": 0.785, "angle": 105, "roi radius": 0.025},
        "roi 7": {"distance from center": 0.785, "angle": 120, "roi radius": 0.025},
        "roi 8": {"distance from center": 0.785, "angle": 135, "roi radius": 0.025},
        "roi 9": {"distance from center": 0.785, "angle": 150, "roi radius": 0.025},
        # set 2
        "roi 10": {"distance from center": 0.785, "angle": 210, "roi radius": 0.025},
        "roi 11": {"distance from center": 0.785, "angle": 225, "roi radius": 0.025},
        "roi 12": {"distance from center": 0.785, "angle": 240, "roi radius": 0.025},
        "roi 13": {"distance from center": 0.785, "angle": 255, "roi radius": 0.025},
        "roi 14": {"distance from center": 0.785, "angle": 270, "roi radius": 0.025},
        "roi 15": {"distance from center": 0.785, "angle": 285, "roi radius": 0.025},
        "roi 16": {"distance from center": 0.785, "angle": 300, "roi radius": 0.025},
        "roi 17": {"distance from center": 0.785, "angle": 315, "roi radius": 0.025},
        "roi 18": {"distance from center": 0.785, "angle": 330, "roi radius": 0.025},
    }

    @staticmethod
    def run_demo() -> None:
        """Run the Leeds TOR phantom analysis demonstration."""
        leeds = LeedsTOR.from_demo_image()
        leeds.analyze()
        leeds.plot_analyzed_image()

    @lru_cache()
    def _phantom_angle_calc(self) -> float:
        """Determine the angle of the phantom.

        This is done by searching for square-like boxes of the canny image. There are usually two: one lead and
        one copper. The box with the highest intensity (lead) is identified. The angle from the center of the lead
        square bounding box and the phantom center determines the phantom angle.

        Returns
        -------
        angle : float
            The angle in degrees
        """
        start_angle_deg = self._determine_start_angle_for_circle_profile()
        circle = self._circle_profile_for_phantom_angle(start_angle_deg, is_ccw=True)
        peak_idx, _ = circle.find_fwxm_peaks(threshold=0.6, max_number=1)

        shift_percent = peak_idx[0] / len(circle.values)
        shift_radians = shift_percent * 2 * np.pi
        shift_radians_corrected = 2 * np.pi - shift_radians

        angle = np.degrees(shift_radians_corrected) + start_angle_deg
        return angle

    def _phantom_radius_calc(self) -> float:
        """Determine the radius of the phantom.

        The radius is determined by finding the largest of the detected blobs of the canny image and taking
        its major axis length.

        Returns
        -------
        radius : float
            The radius of the phantom in pixels. The actual value is not important; it is used for scaling the
            distances to the low and high contrast ROIs.
        """
        return math.sqrt(self.phantom_ski_region.bbox_area) * 0.515

    def _determine_start_angle_for_circle_profile(self) -> float:
        """Determine an appropriate angle for starting the circular profile
        used to determine the phantom angle.

        In most cases we can just use 0 degs but for the case where the phantom
        is set up near 0 degs, the peak of the circular profile will be split
        between the left and right sides of the profile.  We can check for this
        case by looking at a few of the peak indexes and determining whether
        they are all on the left or right side of the profile or split left and
        right.  If they're split left and right, then we we need to use a
        different circular profile start angle  to get an accurate angle
        determination

        Returns
        -------
        start_angle_deg: float
            The start angle to be used for the circular profile used to determine the
            phantom rotation.
        """

        circle = self._circle_profile_for_phantom_angle(0)
        peak_idxs, _ = circle.find_fwxm_peaks(threshold=0.6, max_number=4)
        on_left_half = [x < len(circle.values) / 2 for x in peak_idxs]
        aligned_to_zero_deg = not (all(on_left_half) or not any(on_left_half))
        return 90 if aligned_to_zero_deg else 0

    def _preprocess(self) -> None:
        self._check_if_counter_clockwise()

    def _sample_high_contrast_rois(self) -> list[HighContrastDiskROI]:
        """Sample the high-contrast line pair regions. We overload to find
        the center of the high-res block which can be offset relative
        to the center depending on the model"""
        # find the high-res block ROI
        regions = self._get_canny_regions()
        high_res_block_size = self.phantom_bbox_size_px * 0.23
        sorted_regions = (
            Enumerable(regions)
            .where(
                lambda r: math.isclose(r.bbox_area, high_res_block_size, rel_tol=0.75)
            )
            .where(
                lambda r: bbox_center(r).distance_to(self.phantom_center)
                < 0.1 * self.phantom_radius
            )
            .order_by_descending(
                lambda r: bbox_center(r).distance_to(self.phantom_center)
            )
            .to_list()
        )
        if not sorted_regions:
            raise ValueError(
                "Could not find high-resolution block within the leeds phantom. Try rotating the image."
            )
        high_res_center = bbox_center(sorted_regions[0])
        self.high_res_center = high_res_center

        # do the same as the base method but centered on the high-res block
        hc_rois = []
        for stng in self.high_contrast_roi_settings.values():
            roi = HighContrastDiskROI(
                self.image,
                self.phantom_angle + stng["angle"],
                self.phantom_radius * stng["roi radius"],
                self.phantom_radius * stng["distance from center"],
                high_res_center,
                self._high_contrast_threshold,
            )
            hc_rois.append(roi)
        return hc_rois

    def _check_if_counter_clockwise(self) -> None:
        """Determine if the low-contrast bubbles go from high to low clockwise or counter-clockwise."""
        circle = self._circle_profile_for_phantom_angle(0)
        peak_idx, _ = circle.find_fwxm_peaks(threshold=0.6, max_number=1)
        circle.values = np.roll(circle.values, -peak_idx[0])
        _, first_set = circle.find_peaks(
            search_region=(0.05, 0.45), threshold=0, min_distance=0.025, max_number=9
        )
        _, second_set = circle.find_peaks(
            search_region=(0.55, 0.95), threshold=0, min_distance=0.025, max_number=9
        )
        self._is_ccw = max(first_set) > max(second_set)
        if not self._is_ccw:
            self.image.fliplr()
            del (
                self.phantom_ski_region
            )  # clear the property to calculate it again since we flipped it

    def _circle_profile_for_phantom_angle(
        self, start_angle_deg: float, is_ccw: bool = False
    ) -> CollapsedCircleProfile:
        """Create a circular profile centered at phantom origin

        Parameters
        ----------
        start_angle_deg: float

            Angle in degrees at which to start the profile
        Returns
        -------
        circle : CollapsedCircleProfile
            The circular profile centered on the phantom center and origin set to the given start angle.
        """
        circle = CollapsedCircleProfile(
            self.phantom_center,
            self.phantom_radius * 0.79,
            self.image.array,
            width_ratio=0.04,
            ccw=is_ccw,
            start_angle=np.deg2rad(start_angle_deg),
        )
        circle.ground()
        circle.filter(size=0.01)
        circle.invert()
        return circle

    def _check_inversion(self):
        """We recycle the circle profile used for angle detection to determine the correct inversion
        The profile is mostly even except the bright lead area. If the lead area is darker than the mean, it's inverted.
        """
        circle = self._circle_profile_for_phantom_angle(start_angle_deg=0)
        p2, p50, p98 = np.percentile(circle.values, [2, 50, 98])
        if abs(p50 - p98) < abs(p50 - p2):
            self.image.invert()


class LeedsTORBlue(LeedsTOR):
    """The Leeds TOR (Blue) is for analyzing older Leeds phantoms which have slightly offset ROIs compared to the newer, red-ring variant."""

    common_name = "Leeds (Blue)"
    high_contrast_roi_settings = {
        "roi 1": {
            "distance from center": 0.3,
            "angle": 54.8,
            "roi radius": 0.04,
            "lp/mm": 0.5,
        },
        "roi 2": {
            "distance from center": 0.187,
            "angle": 25.1,
            "roi radius": 0.04,
            "lp/mm": 0.56,
        },
        "roi 3": {
            "distance from center": 0.187,
            "angle": -27.5,
            "roi radius": 0.04,
            "lp/mm": 0.63,
        },
        "roi 4": {
            "distance from center": 0.252,
            "angle": 79.7,
            "roi radius": 0.03,
            "lp/mm": 0.71,
        },
        "roi 5": {
            "distance from center": 0.092,
            "angle": 63.4,
            "roi radius": 0.03,
            "lp/mm": 0.8,
        },
        "roi 6": {
            "distance from center": 0.094,
            "angle": -65,
            "roi radius": 0.02,
            "lp/mm": 0.9,
        },
        "roi 7": {
            "distance from center": 0.252,
            "angle": -260,
            "roi radius": 0.02,
            "lp/mm": 1.0,
        },
        "roi 8": {
            "distance from center": 0.094,
            "angle": -240,
            "roi radius": 0.018,
            "lp/mm": 1.12,
        },
        "roi 9": {
            "distance from center": 0.0958,
            "angle": -120,
            "roi radius": 0.018,
            "lp/mm": 1.25,
        },
        "roi 10": {
            "distance from center": 0.27,
            "angle": 115,
            "roi radius": 0.015,
            "lp/mm": 1.4,
        },
        "roi 11": {
            "distance from center": 0.13,
            "angle": 150,
            "roi radius": 0.011,
            "lp/mm": 1.6,
        },
        "roi 12": {
            "distance from center": 0.135,
            "angle": -150,
            "roi radius": 0.011,
            "lp/mm": 1.8,
        },
    }
    low_contrast_background_roi_settings = {
        "roi 1": {"distance from center": 0.6, "angle": 30, "roi radius": 0.025},
        "roi 2": {"distance from center": 0.6, "angle": 120, "roi radius": 0.025},
        "roi 3": {"distance from center": 0.6, "angle": 210, "roi radius": 0.025},
        "roi 4": {"distance from center": 0.6, "angle": 300, "roi radius": 0.025},
    }
    low_contrast_roi_settings = {
        # set 1
        "roi 1": {"distance from center": 0.83, "angle": 30, "roi radius": 0.025},
        "roi 2": {"distance from center": 0.83, "angle": 45, "roi radius": 0.025},
        "roi 3": {"distance from center": 0.83, "angle": 60, "roi radius": 0.025},
        "roi 4": {"distance from center": 0.83, "angle": 75, "roi radius": 0.025},
        "roi 5": {"distance from center": 0.83, "angle": 90, "roi radius": 0.025},
        "roi 6": {"distance from center": 0.83, "angle": 105, "roi radius": 0.025},
        "roi 7": {"distance from center": 0.83, "angle": 120, "roi radius": 0.025},
        "roi 8": {"distance from center": 0.83, "angle": 135, "roi radius": 0.025},
        "roi 9": {"distance from center": 0.83, "angle": 150, "roi radius": 0.025},
        # set 2
        "roi 10": {"distance from center": 0.83, "angle": 210, "roi radius": 0.025},
        "roi 11": {"distance from center": 0.83, "angle": 225, "roi radius": 0.025},
        "roi 12": {"distance from center": 0.83, "angle": 240, "roi radius": 0.025},
        "roi 13": {"distance from center": 0.83, "angle": 255, "roi radius": 0.025},
        "roi 14": {"distance from center": 0.83, "angle": 270, "roi radius": 0.025},
        "roi 15": {"distance from center": 0.83, "angle": 285, "roi radius": 0.025},
        "roi 16": {"distance from center": 0.83, "angle": 300, "roi radius": 0.025},
        "roi 17": {"distance from center": 0.83, "angle": 315, "roi radius": 0.025},
        "roi 18": {"distance from center": 0.83, "angle": 330, "roi radius": 0.025},
    }

    @classmethod
    def from_demo_image(cls):
        raise NotImplementedError("There is no demo file for this analysis")


class DoselabMC2kV(ImagePhantomBase):
    common_name = "Doselab MC2 kV"
    _demo_filename = "Doselab_kV.dcm"
    phantom_bbox_size_mm2 = 26300
    detection_conditions = [is_right_size]
    phantom_outline_object = {"Rectangle": {"width ratio": 0.55, "height ratio": 0.63}}
    low_contrast_background_roi_settings = {
        "roi 1": {"distance from center": 0.27, "angle": 48.5, "roi radius": 0.025},
    }
    low_contrast_roi_settings = {
        "roi 1": {"distance from center": 0.27, "angle": -48.5, "roi radius": 0.025},
        "roi 2": {"distance from center": 0.225, "angle": -65, "roi radius": 0.025},
        "roi 3": {"distance from center": 0.205, "angle": -88.5, "roi radius": 0.025},
        "roi 4": {"distance from center": 0.22, "angle": -110, "roi radius": 0.025},
        "roi 5": {"distance from center": 0.22, "angle": 110, "roi radius": 0.025},
        "roi 6": {"distance from center": 0.205, "angle": 88.5, "roi radius": 0.025},
        "roi 7": {"distance from center": 0.225, "angle": 65, "roi radius": 0.025},
    }
    high_contrast_roi_settings = {
        "roi 1": {
            "distance from center": 0.17,
            "angle": -20,
            "roi radius": 0.013,
            "lp/mm": 0.6,
        },
        "roi 2": {
            "distance from center": 0.16,
            "angle": -2,
            "roi radius": 0.007,
            "lp/mm": 1.2,
        },
        "roi 3": {
            "distance from center": 0.164,
            "angle": 12.8,
            "roi radius": 0.005,
            "lp/mm": 1.8,
        },
        "roi 4": {
            "distance from center": 0.175,
            "angle": 24.7,
            "roi radius": 0.0035,
            "lp/mm": 2.4,
        },
    }

    @staticmethod
    def run_demo() -> None:
        """Run the Doselab MC2 kV-area phantom analysis demonstration."""
        leeds = DoselabMC2kV.from_demo_image()
        leeds.analyze()
        leeds.plot_analyzed_image()

    def _phantom_radius_calc(self) -> float:
        return math.sqrt(self.phantom_ski_region.bbox_area) * 1.214

    def _phantom_angle_calc(self) -> float:
        roi = self.phantom_ski_region
        angle = np.degrees(roi.orientation) + 90
        if not np.isclose(angle, 45, atol=5):
            raise ValueError(
                "Angles not close enough to the ideal 45 degrees. Check phantom setup or override angle."
            )
        return angle


class DoselabMC2MV(DoselabMC2kV):
    common_name = "Doselab MC2 MV"
    _demo_filename = "Doselab_MV.dcm"
    low_contrast_background_roi_settings = {
        "roi 1": {"distance from center": 0.27, "angle": 48.5, "roi radius": 0.025},
    }
    low_contrast_roi_settings = {
        "roi 1": {"distance from center": 0.27, "angle": -48.5, "roi radius": 0.025},
        "roi 2": {"distance from center": 0.225, "angle": -65, "roi radius": 0.025},
        "roi 3": {"distance from center": 0.205, "angle": -88.5, "roi radius": 0.025},
        "roi 4": {"distance from center": 0.22, "angle": -110, "roi radius": 0.025},
        "roi 5": {"distance from center": 0.22, "angle": 110, "roi radius": 0.025},
        "roi 6": {"distance from center": 0.205, "angle": 88.5, "roi radius": 0.025},
        "roi 7": {"distance from center": 0.225, "angle": 65, "roi radius": 0.025},
    }
    high_contrast_roi_settings = {
        "roi 1": {
            "distance from center": 0.23,
            "angle": -135.3,
            "roi radius": 0.012,
            "lp/mm": 0.1,
        },
        "roi 2": {
            "distance from center": 0.173,
            "angle": 161,
            "roi radius": 0.012,
            "lp/mm": 0.2,
        },
        "roi 3": {
            "distance from center": 0.237,
            "angle": 133,
            "roi radius": 0.012,
            "lp/mm": 0.4,
        },
        "roi 4": {
            "distance from center": 0.298,
            "angle": 122.9,
            "roi radius": 0.01,
            "lp/mm": 0.8,
        },
    }

    @staticmethod
    def run_demo() -> None:
        """Run the Doselab MC2 MV-area phantom analysis demonstration."""
        leeds = DoselabMC2MV.from_demo_image()
        leeds.analyze()
        leeds.plot_analyzed_image()


def take_centermost_roi(rprops: list[RegionProperties], image_shape: tuple[int, int]):
    """Return the ROI that is closest to the center."""
    larger_rois = [
        rprop for rprop in rprops if rprop.area > 20 and rprop.eccentricity < 0.9
    ]  # drop stray pixel ROIs and line-like ROIs
    center_roi = sorted(
        larger_rois,
        key=lambda p: abs(p.centroid[0] - image_shape[0] / 2)
        + abs(p.centroid[1] - image_shape[1] / 2),
    )[0]
    return center_roi<|MERGE_RESOLUTION|>--- conflicted
+++ resolved
@@ -155,16 +155,12 @@
     detection_canny_settings = {"sigma": 2, "percentiles": (0.001, 0.01)}
     phantom_bbox_size_mm2: float
     roi_match_condition: Literal["max", "closest"] = "max"
-<<<<<<< HEAD
     mtf: MTF | None
-=======
-    mtf: MTF
     x_adjustment: float
     y_adjustment: float
     angle_adjustment: float
     roi_size_factor: float
     scaling_factor: float
->>>>>>> 73d02898
     _ssd: float
 
     def __init__(
@@ -368,9 +364,7 @@
         self._low_contrast_threshold = low_contrast_threshold
         self._low_contrast_method = low_contrast_method
         self.visibility_threshold = visibility_threshold
-<<<<<<< HEAD
         self.mtf = None
-=======
         # error checking
         validators.is_positive(roi_size_factor)
         validators.is_positive(scaling_factor)
@@ -392,7 +386,6 @@
         self.angle_adjustment = angle_adjustment
         self.roi_size_factor = roi_size_factor
         self.scaling_factor = scaling_factor
->>>>>>> 73d02898
         self._ssd = ssd
         self._find_ssd()
         self._check_inversion()
