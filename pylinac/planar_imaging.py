"""The planar imaging module analyzes phantom images taken with the kV or MV imager in 2D.
The following phantoms are supported:

* Leeds TOR 18
* Standard Imaging QC-3
* Standard Imaging QC-kV
* Las Vegas
* Doselab MC2 MV
* Doselab MC2 kV
* SNC kV
* SNC MV
* PTW EPID QC

Features:

* **Automatic phantom localization** - Set up your phantom any way you like; automatic positioning,
  angle, and inversion correction mean you can set up how you like, nor will setup variations give you headache.
* **High and low contrast determination** - Analyze both low and high contrast ROIs. Set thresholds
  as you see fit.
"""
import copy
import dataclasses
import io
import math
import os.path as osp
import warnings
import webbrowser
from dataclasses import dataclass
from pathlib import Path
from typing import Optional, List, Tuple, Union, BinaryIO, Callable, Dict

import matplotlib.pyplot as plt
import numpy as np
from cached_property import cached_property
from py_linq import Enumerable
from scipy.ndimage import median_filter
from skimage import feature, measure
from skimage.measure._regionprops import RegionProperties

from .core import image, pdf, geometry
from .core.decorators import lru_cache
from .core.geometry import Point, Rectangle, Circle, Vector
from .core.io import get_url, retrieve_demo_file
from .core.mtf import MTF
from .core.profile import Interpolation, CollapsedCircleProfile, SingleProfile
from .core.roi import (
    LowContrastDiskROI,
    HighContrastDiskROI,
    bbox_center,
    Contrast,
    DiskROI,
)
from .core.utilities import ResultBase
from .ct import get_regions


@dataclass
class PlanarResult(ResultBase):
    """This class should not be called directly. It is returned by the ``results_data()`` method.
    It is a dataclass under the hood and thus comes with all the dunder magic.

    Use the following attributes as normal class attributes."""

    analysis_type: str  #:
    median_contrast: float  #:
    median_cnr: float  #:
    num_contrast_rois_seen: int  #:
    phantom_center_x_y: Tuple[float, float]  #:
    mtf_lp_mm: Tuple[float, float, float] = None  #:


def _middle_of_bbox_region(region: RegionProperties) -> Tuple:
    return (
        (region.bbox[2] - region.bbox[0]) / 2 + region.bbox[0],
        (region.bbox[3] - region.bbox[1]) / 2 + region.bbox[1],
    )


def is_square(region: RegionProperties, instance: object, rtol=0.2) -> bool:
    """Whether the region has symmetric height and width"""
    height = region.bbox[2] - region.bbox[0]
    width = region.bbox[3] - region.bbox[1]
    return math.isclose(height / width, 1, rel_tol=rtol)


def is_centered(region: RegionProperties, instance: object, rtol=0.3) -> bool:
    """Whether the region is centered on the image"""
    img_center = (instance.image.center.y, instance.image.center.x)
    # we don't want centroid because that could be offset by missing lengths of the outline. Center of bbox is more robust
    return np.allclose(_middle_of_bbox_region(region), img_center, rtol=rtol)


def is_right_size(region: RegionProperties, instance: object, rtol=0.1) -> bool:
    """Whether the region is close to the expected size of the phantom, given the SSD and physical phantom size."""
    return bool(
        np.isclose(
            region.bbox_area,
            instance.phantom_bbox_size_px,
            rtol=rtol,
        )
    )


class ImagePhantomBase:
    """Base class for planar phantom classes.

    Attributes
    ----------
    common_name : str
        The human-readable name of the phantom. Used in plots and PDF report.
    phantom_outline_object : {None, 'Circle', 'Rectangle'}
        What type of outline to display on the plotted image. Helps to visually determine the accuracy of the
        phantom size, position, and scale.
    high_contrast_rois : list
        :class:`~pylinac.core.roi.HighContrastDiskROI` instances of the
        high contrast line pair regions.
    high_contrast_roi_settings : dict
        Settings of the placement of the high-contrast ROIs.
    low_contrast_rois : list
        :class:`~pylinac.core.roi.LowContrastDiskROI` instances of the low
        contrast ROIs, other than the reference ROI (below).
    low_contrast_roi_settings : dict
        Settings of the placement of the low-contrast ROIs.
    low_contrast_background_rois : list
        :class:`~pylinac.core.roi.LowContrastDiskROI` instances of the low
        contrast background ROIs.
    low_contrast_background_roi_settings : dict
        Settings of the placement of the background low-contrast ROIs.
    low_contrast_background_value : float
        The average pixel value of all the low-contrast background ROIs.
    detection_conditions: list of callables
        This should be a list of functions that return a boolean. It is used for finding the phantom outline in the image.
        E.g. is_at_center().
    phantom_bbox_size_mm2: float
        This is the expected size of the **BOUNDING BOX** of the phantom. Additionally, it is usually smaller than the
        physical bounding box because we sometimes detect an inner ring/square. Typically, x0.9-1.0 of the physical size.
    """

    _demo_filename: str
    common_name: str
    high_contrast_roi_settings = {}
    high_contrast_rois = []
    low_contrast_roi_settings = {}
    low_contrast_rois = []
    low_contrast_background_roi_settings = {}
    low_contrast_background_rois = []
    low_contrast_background_value = None
    phantom_outline_object = None
    detection_conditions: [List[Callable]] = [is_centered, is_right_size]
    detection_canny_settings = {"sigma": 2, "percentiles": (0.001, 0.01)}
    phantom_bbox_size_mm2: float
    roi_match_condition = 'max'

    def __init__(
        self,
        filepath: Union[str, BinaryIO, Path],
        normalize: bool = True,
        image_kwargs: Optional[dict] = None,
    ):
        """
        Parameters
        ----------
        filepath : str
            Path to the image file.
        normalize: bool
            Whether to "ground" and normalize the image. This can affect contrast measurements, but for
            backwards compatibility this is True. You may want to set this to False if trying to compare with other software.
        image_kwargs : dict
            Keywords passed to the image load function; this would include things like DPI or SID if applicable
        """
        img_kwargs = image_kwargs or {}
        self.image = image.load(filepath, **img_kwargs)
        if normalize:
            self.image.ground()
            self.image.normalize()
        self._angle_override = None
        self._size_override = None
        self._center_override = None
        self._high_contrast_threshold = None
        self._low_contrast_threshold = None
        self._ssd: float = 100
        self.mtf = None

    @classmethod
    def from_demo_image(cls):
        """Instantiate and load the demo image."""
        demo_file = retrieve_demo_file(name=cls._demo_filename)
        return cls(demo_file)

    @classmethod
    def from_url(cls, url: str):
        """
        Parameters
        ----------
        url : str
            The URL to the image.
        """
        image_file = get_url(url)
        return cls(image_file)

    def _preprocess(self):
        pass

    def _check_inversion(self):
        pass

    def window_floor(self) -> Optional[float]:
        """The value to use as the minimum when displaying the image (see https://matplotlib.org/stable/api/_as_gen/matplotlib.axes.Axes.imshow.html)
        Helps show contrast of images, specifically if there is an open background"""
        return

    def window_ceiling(self) -> Optional[float]:
        """The value to use as the maximum when displaying the image. Helps show contrast of images, specifically if there is an open background"""
        return

    @property
    def magnification_factor(self) -> float:
        """The mag factor of the image based on SSD vs SAD"""
        return self.image.sad / self._ssd

    @property
    def phantom_bbox_size_px(self) -> float:
        """The phantom bounding box size in pixels^2 at the isoplane."""
        return (
            self.phantom_bbox_size_mm2
            * (self.image.dpmm**2)
            * (self.magnification_factor**2)
        )

    @cached_property
    def phantom_ski_region(self) -> RegionProperties:
        """The skimage region of the phantom outline."""
        regions = self._get_canny_regions()
        sorted_regions = (
            Enumerable(regions)
            .where(lambda r: r.area_bbox > 100)
            .order_by_descending(lambda r: r.area_bbox)
            .to_list()
        )
        # sorted_regions = sorted(regions, key=lambda r: r.area_bbox, reverse=True)
        # search through all the canny ROIs to see which ones pass the detection conditions
        blobs = []
        for phantom_idx, region in enumerate(sorted_regions):
            conditions_met = [
                condition(region, self) for condition in self.detection_conditions
            ]
            if all(conditions_met):
                blobs.append(phantom_idx)

        if not blobs:
            raise ValueError(
                "Unable to find the phantom in the image. Potential solutions: check the SSD was passed correctly, check that the phantom isn't at the edge of the field, check that the phantom is centered along the CAX."
            )

        if self.roi_match_condition == 'max':
            # take the biggest ROI and call that the phantom outline
            best_roi_idx = np.argsort([sorted_regions[phan].bbox_area for phan in blobs])[-1]
        elif self.roi_match_condition == 'closest':  # take the one most similar in size to known size
            best_roi_idx = np.argsort([abs(sorted_regions[phan].bbox_area - self.phantom_bbox_size_px) for phan in blobs])[0]
        phantom_idx = blobs[best_roi_idx]

        return sorted_regions[phantom_idx]

    def analyze(
        self,
        low_contrast_threshold: float = 0.05,
        high_contrast_threshold: float = 0.5,
        invert: bool = False,
        angle_override: Optional[float] = None,
        center_override: Optional[tuple] = None,
        size_override: Optional[float] = None,
        ssd: float = 1000,
        low_contrast_method: Contrast = Contrast.MICHELSON,
        visibility_threshold: float = 100,
    ) -> None:
        """Analyze the phantom using the provided thresholds and settings.

        Parameters
        ----------
        low_contrast_threshold : float
            This is the contrast threshold value which defines any low-contrast ROI as passing or failing.
        high_contrast_threshold : float
            This is the contrast threshold value which defines any high-contrast ROI as passing or failing.
        invert : bool
            Whether to force an inversion of the image. This is useful if pylinac's automatic inversion algorithm fails
            to properly invert the image.
        angle_override : None, float
            A manual override of the angle of the phantom. If None, pylinac will automatically determine the angle. If
            a value is passed, this value will override the automatic detection.

            .. Note::

                0 is pointing from the center toward the right and positive values go counterclockwise.

        center_override : None, 2-element tuple
            A manual override of the center point of the phantom. If None, pylinac will automatically determine the center. If
            a value is passed, this value will override the automatic detection. Format is (x, y)/(col, row).
        size_override : None, float
            A manual override of the relative size of the phantom. This size value is used to scale the positions of
            the ROIs from the center. If None, pylinac will automatically determine the size.
            If a value is passed, this value will override the automatic sizing.

            .. Note::

                 This value is not necessarily the physical size of the phantom. It is an arbitrary value.
        ssd
            The SSD of the phantom itself in mm.
        low_contrast_method
            The equation to use for calculating low contrast.
        visibility_threshold
            The threshold for whether an ROI is "seen".
        """
        self._angle_override = angle_override
        self._center_override = center_override
        self._size_override = size_override
        self._high_contrast_threshold = high_contrast_threshold
        self._low_contrast_threshold = low_contrast_threshold
        self._low_contrast_method = low_contrast_method
        self.visibility_threshold = visibility_threshold
        self._ssd = ssd
        self._check_inversion()
        if invert:
            self.image.invert()
        self._preprocess()
        if self.high_contrast_roi_settings:
            self.high_contrast_rois = self._sample_high_contrast_rois()
            # generate rMTF
            spacings = [
                roi["lp/mm"] for roi in self.high_contrast_roi_settings.values()
            ]
            self.mtf = MTF.from_high_contrast_diskset(
                diskset=self.high_contrast_rois, spacings=spacings
            )
        if self.low_contrast_background_roi_settings:
            (
                self.low_contrast_background_rois,
                self.low_contrast_background_value,
            ) = self._sample_low_contrast_background_rois()
        if self.low_contrast_roi_settings:
            self.low_contrast_rois = self._sample_low_contrast_rois()

    def _sample_low_contrast_rois(self) -> List[LowContrastDiskROI]:
        """Sample the low-contrast sample regions for calculating contrast values."""
        lc_rois = []
        for stng in self.low_contrast_roi_settings.values():
            roi = LowContrastDiskROI(
                self.image,
                self.phantom_angle + stng["angle"],
                self.phantom_radius * stng["roi radius"],
                self.phantom_radius * stng["distance from center"],
                self.phantom_center,
                self._low_contrast_threshold,
                self.low_contrast_background_value,
                contrast_method=self._low_contrast_method,
                visibility_threshold=self.visibility_threshold,
            )
            lc_rois.append(roi)
        return lc_rois

    def _sample_low_contrast_background_rois(
        self,
    ) -> Tuple[List[LowContrastDiskROI], float]:
        """Sample the low-contrast background regions for calculating contrast values."""
        bg_rois = []
        for stng in self.low_contrast_background_roi_settings.values():
            roi = LowContrastDiskROI(
                self.image,
                self.phantom_angle + stng["angle"],
                self.phantom_radius * stng["roi radius"],
                self.phantom_radius * stng["distance from center"],
                self.phantom_center,
                self._low_contrast_threshold,
            )
            bg_rois.append(roi)
        avg_bg = np.mean([roi.pixel_value for roi in bg_rois])
        return bg_rois, avg_bg

    def _sample_high_contrast_rois(self) -> List[HighContrastDiskROI]:
        """Sample the high-contrast line pair regions."""
        hc_rois = []
        for stng in self.high_contrast_roi_settings.values():
            roi = HighContrastDiskROI(
                self.image,
                self.phantom_angle + stng["angle"],
                self.phantom_radius * stng["roi radius"],
                self.phantom_radius * stng["distance from center"],
                self.phantom_center,
                self._high_contrast_threshold,
            )
            hc_rois.append(roi)
        return hc_rois

    def save_analyzed_image(
        self,
        filename: Union[None, str, BinaryIO] = None,
        split_plots: bool = False,
        to_streams: bool = False,
        **kwargs,
    ) -> Optional[Union[Dict[str, BinaryIO], List[str]]]:
        """Save the analyzed image to disk or to stream. Kwargs are passed to plt.savefig()

        Parameters
        ----------
        filename : None, str, stream
            A string representing where to save the file to. If split_plots and to_streams are both true, leave as None as newly-created streams are returned.
        split_plots: bool
            If split_plots is True, multiple files will be created that append a name. E.g. `my_file.png` will become `my_file_image.png`, `my_file_mtf.png`, etc.
            If to_streams is False, a list of new filenames will be returned
        to_streams: bool
            This only matters if split_plots is True. If both of these are true, multiple streams will be created and returned as a dict.
        """
        if filename is None and to_streams is False:
            raise ValueError("Must pass in a filename unless saving to streams.")
        figs, names = self.plot_analyzed_image(
            show=False, split_plots=split_plots, **kwargs
        )
        # remove plot keywords as savefig complains about extra kwargs
        for key in (
            "image",
            "low_contrast",
            "high_contrast",
            "show",
        ):
            kwargs.pop(key, None)
        if not split_plots:
            plt.savefig(filename, **kwargs)
        else:
            # append names to filename if it's file-like
            if not to_streams:
                filenames = []
                f, ext = osp.splitext(filename)
                for name in names:
                    filenames.append(f + "_" + name + ext)
            else:  # it's a stream buffer
                filenames = [io.BytesIO() for _ in names]
            for fig, name in zip(figs, filenames):
                fig.savefig(name, **kwargs)
            if to_streams:
                return {name: stream for name, stream in zip(names, filenames)}
            if split_plots:
                return filenames

    def _get_canny_regions(self) -> List[RegionProperties]:
        """Compute the canny edges of the image and return the connected regions found."""
        # compute the canny edges with very low thresholds (detects nearly everything)
        canny_img = feature.canny(
            self.image.array,
            low_threshold=self.detection_canny_settings["percentiles"][0],
            high_threshold=self.detection_canny_settings["percentiles"][1],
            use_quantiles=True,
            sigma=self.detection_canny_settings["sigma"],
        )

        # label the canny edge regions
        labeled = measure.label(canny_img)
        regions = measure.regionprops(labeled, intensity_image=self.image.array)
        return regions

    def _create_phantom_outline_object(self) -> Tuple[Union[Rectangle, Circle], dict]:
        """Construct the phantom outline object which will be plotted on the image for visual inspection."""
        outline_type = list(self.phantom_outline_object)[0]
        outline_settings = list(self.phantom_outline_object.values())[0]
        settings = {}
        if outline_type == "Rectangle":
            side_a = self.phantom_radius * outline_settings["width ratio"]
            side_b = self.phantom_radius * outline_settings["height ratio"]
            half_hyp = np.sqrt(side_a**2 + side_b**2) / 2
            internal_angle = ia = np.rad2deg(np.arctan(side_b / side_a))
            new_x = self.phantom_center.x + half_hyp * (
                geometry.cos(ia) - geometry.cos(ia + self.phantom_angle)
            )
            new_y = self.phantom_center.y + half_hyp * (
                geometry.sin(ia) - geometry.sin(ia + self.phantom_angle)
            )
            obj = Rectangle(
                width=self.phantom_radius * outline_settings["width ratio"],
                height=self.phantom_radius * outline_settings["height ratio"],
                center=Point(new_x, new_y),
            )
            settings["angle"] = self.phantom_angle
        elif outline_type == "Circle":
            obj = Circle(
                center_point=self.phantom_center,
                radius=self.phantom_radius * outline_settings["radius ratio"],
            )
        else:
            raise ValueError(
                "An outline object was passed but was not a Circle or Rectangle."
            )
        return obj, settings

    def plot_analyzed_image(
        self,
        image: bool = True,
        low_contrast: bool = True,
        high_contrast: bool = True,
        show: bool = True,
        split_plots: bool = False,
        **plt_kwargs: dict,
    ) -> Tuple[List[plt.Figure], List[str]]:
        """Plot the analyzed image.

        Parameters
        ----------
        image : bool
            Show the image.
        low_contrast : bool
            Show the low contrast values plot.
        high_contrast : bool
            Show the high contrast values plot.
        show : bool
            Whether to actually show the image when called.
        split_plots : bool
            Whether to split the resulting image into individual plots. Useful for saving images into individual files.
        plt_kwargs : dict
            Keyword args passed to the plt.figure() method. Allows one to set things like figure size.
        """
        plot_low_contrast = low_contrast and any(self.low_contrast_rois)
        plot_high_contrast = high_contrast and any(self.high_contrast_rois)
        num_plots = sum((image, plot_low_contrast, plot_high_contrast))
        if num_plots < 1:
            warnings.warn(
                "Nothing was plotted because either all parameters were false or there were no actual high/low ROIs"
            )
            return
        # set up axes and make axes iterable
        figs = []
        names = []
        if split_plots:
            axes = []
            for n in range(num_plots):
                fig, axis = plt.subplots(1, **plt_kwargs)
                figs.append(fig)
                axes.append(axis)
        else:
            fig, axes = plt.subplots(1, num_plots, **plt_kwargs)
            fig.subplots_adjust(wspace=0.4)
        if num_plots < 2:
            axes = (axes,)
        axes = iter(axes)

        # plot the marked image
        if image:
            img_ax = next(axes)
            names.append("image")
            self.image.plot(
                ax=img_ax,
                show=False,
                vmin=self.window_floor(),
                vmax=self.window_ceiling(),
            )
            img_ax.axis("off")
            img_ax.set_title(f"{self.common_name} Phantom Analysis")

            # plot the outline image
            if self.phantom_outline_object is not None:
                outline_obj, settings = self._create_phantom_outline_object()
                outline_obj.plot2axes(img_ax, edgecolor="b", **settings)
            # plot the low contrast background ROIs
            for roi in self.low_contrast_background_rois:
                roi.plot2axes(img_ax, edgecolor="b")
            # plot the low contrast ROIs
            for roi in self.low_contrast_rois:
                roi.plot2axes(img_ax, edgecolor=roi.plot_color)
            # plot the high-contrast ROIs along w/ pass/fail coloration
            if self.high_contrast_rois:
                for (roi, mtf) in zip(
                    self.high_contrast_rois, self.mtf.norm_mtfs.values()
                ):
                    color = "b" if mtf > self._high_contrast_threshold else "r"
                    roi.plot2axes(img_ax, edgecolor=color)
            # plot the center of the detected ROI; used for qualitative eval of detection algorithm
            img_ax.scatter(x=self.phantom_center.x, y=self.phantom_center.y, marker="x")

        # plot the low contrast value graph
        if plot_low_contrast:
            lowcon_ax = next(axes)
            names.append("low_contrast")
            self._plot_lowcontrast_graph(lowcon_ax)

        # plot the high contrast MTF graph
        if plot_high_contrast:
            hicon_ax = next(axes)
            names.append("high_contrast")
            self._plot_highcontrast_graph(hicon_ax)

        plt.tight_layout()
        if show:
            plt.show()
        return figs, names

    def _plot_lowcontrast_graph(self, axes: plt.Axes):
        """Plot the low contrast ROIs to an axes."""
        (line1,) = axes.plot(
            [roi.contrast for roi in self.low_contrast_rois],
            marker="o",
            color="m",
            label="Contrast",
        )
        axes.axhline(self._low_contrast_threshold, color="m")
        axes.grid(True)
        axes.set_title("Low-frequency Contrast")
        axes.set_xlabel("ROI #")
        axes.set_ylabel("Contrast")
        axes2 = axes.twinx()
        (line2,) = axes2.plot(
            [roi.contrast_to_noise for roi in self.low_contrast_rois],
            marker="^",
            label="CNR",
        )
        axes2.set_ylabel("CNR")
        axes.legend(handles=[line1, line2])

    def _plot_highcontrast_graph(self, axes: plt.Axes):
        """Plot the high contrast ROIs to an axes."""
        axes.plot(self.mtf.spacings, list(self.mtf.norm_mtfs.values()), marker="*")
        axes.axhline(self._high_contrast_threshold, color="k")
        axes.grid(True)
        axes.set_title("High-frequency rMTF")
        axes.set_xlabel("Line pairs / mm")
        axes.set_ylabel("relative MTF")

    def results(self, as_list: bool = False) -> Union[str, list[str]]:
        """Return the results of the analysis.

        Parameters
        ----------
        as_list : bool
            Whether to return as a list of strings vs single string. Pretty much for internal usage.
        """
        text = [f"{self.common_name} results:", f"File: {self.image.truncated_path}"]
        if self.low_contrast_rois:
            text += [
                f"Median Contrast: {np.median([roi.contrast for roi in self.low_contrast_rois]):2.2f}",
                f"Median CNR: {np.median([roi.contrast_to_noise for roi in self.low_contrast_rois]):2.1f}",
                f'# Low contrast ROIs "seen": {sum(roi.passed_visibility for roi in self.low_contrast_rois):2.0f} of {len(self.low_contrast_rois)}',
            ]
        if self.high_contrast_rois:
            text += [
                f"MTF 80% (lp/mm): {self.mtf.relative_resolution(80):2.2f}",
                f"MTF 50% (lp/mm): {self.mtf.relative_resolution(50):2.2f}",
                f"MTF 30% (lp/mm): {self.mtf.relative_resolution(30):2.2f}",
            ]
        if not as_list:
            text = "\n".join(text)
        return text

    def results_data(self, as_dict=False) -> Union[PlanarResult, dict]:
        data = PlanarResult(
            analysis_type=self.common_name,
            median_contrast=np.median([roi.contrast for roi in self.low_contrast_rois]),
            median_cnr=np.median(
                [roi.contrast_to_noise for roi in self.low_contrast_rois]
            ),
            num_contrast_rois_seen=sum(
                roi.passed_visibility for roi in self.low_contrast_rois
            ),
            phantom_center_x_y=(self.phantom_center.x, self.phantom_center.y),
        )

        if self.mtf is not None:
            data.mtf_lp_mm = [
                {p: self.mtf.relative_resolution(p)} for p in (80, 50, 30)
            ]
        if as_dict:
            return dataclasses.asdict(data)
        return data

    def publish_pdf(
        self,
        filename: str,
        notes: str = None,
        open_file: bool = False,
        metadata: Optional[dict] = None,
        logo: Optional[Union[Path, str]] = None,
    ):
        """Publish (print) a PDF containing the analysis, images, and quantitative results.

        Parameters
        ----------
        filename : (str, file-like object}
            The file to write the results to.
        notes : str, list of strings
            Text; if str, prints single line.
            If list of strings, each list item is printed on its own line.
        open_file : bool
            Whether to open the file using the default program after creation.
        metadata : dict
            Extra data to be passed and shown in the PDF. The key and value will be shown with a colon.
            E.g. passing {'Author': 'James', 'Unit': 'TrueBeam'} would result in text in the PDF like:
            --------------
            Author: James
            Unit: TrueBeam
            --------------
        logo: Path, str
            A custom logo to use in the PDF report. If nothing is passed, the default pylinac logo is used.
        """
        canvas = pdf.PylinacCanvas(
            filename,
            page_title=f"{self.common_name} Phantom Analysis",
            metadata=metadata,
            logo=logo,
        )

        # write the text/numerical values
        text = self.results(as_list=True)
        canvas.add_text(text=text, location=(1.5, 25), font_size=14)
        if notes is not None:
            canvas.add_text(text="Notes:", location=(1, 5.5), font_size=12)
            canvas.add_text(text=notes, location=(1, 5))

        # plot the image
        data = io.BytesIO()
        self.save_analyzed_image(
            data, image=True, low_contrast=False, high_contrast=False
        )
        canvas.add_image(data, location=(1, 3.5), dimensions=(19, 19))
        # plot the high contrast
        if self.high_contrast_rois:
            canvas.add_new_page()
            data = io.BytesIO()
            self.save_analyzed_image(
                data, image=False, low_contrast=False, high_contrast=True
            )
            canvas.add_image(data, location=(1, 7), dimensions=(19, 19))
        # plot the low contrast
        if self.low_contrast_rois:
            canvas.add_new_page()
            data = io.BytesIO()
            self.save_analyzed_image(
                data, image=False, low_contrast=True, high_contrast=False
            )
            canvas.add_image(data, location=(1, 7), dimensions=(19, 19))

        canvas.finish()
        if open_file:
            webbrowser.open(filename)

    @property
    def phantom_center(self) -> Point:
        return (
            Point(self._center_override)
            if self._center_override is not None
            else self._phantom_center_calc()
        )

    @property
    def phantom_radius(self) -> float:
        return (
            self._size_override
            if self._size_override is not None
            else self._phantom_radius_calc()
        )

    @property
    def phantom_angle(self) -> float:
        return (
            self._angle_override
            if self._angle_override is not None
            else self._phantom_angle_calc()
        )

    def _phantom_center_calc(self):
        return bbox_center(self.phantom_ski_region)

    def _phantom_angle_calc(self):
        pass

    def _phantom_radius_calc(self):
        pass


@dataclass
class LightRadResult(ResultBase):
    """This class should not be called directly. It is returned by the ``results_data()`` method.
    It is a dataclass under the hood and thus comes with all the dunder magic.

    Use the following attributes as normal class attributes."""

    field_size_x_mm: float  #:
    field_size_y_mm: float  #:
    field_epid_offset_x_mm: float  #:
    field_epid_offset_y_mm: float  #:
    field_bb_offset_x_mm: float  #:
    field_bb_offset_y_mm: float  #:


class StandardImagingFC2(ImagePhantomBase):
    common_name = "SI FC-2"
    _demo_filename = "fc2.dcm"
    # these positions are the offset in mm from the center of the image to the nominal position of the BBs
    bb_positions_10x10 = {
        "TL": [-40, -40],
        "BL": [-40, 40],
        "TR": [40, -40],
        "BR": [40, 40],
    }
    bb_positions_15x15 = {
        "TL": [-65, -65],
        "BL": [-65, 65],
        "TR": [65, -65],
        "BR": [65, 65],
    }
    bb_sampling_box_size_mm = 10
    field_strip_width_mm = 5

    @staticmethod
    def run_demo() -> None:
        """Run the Standard Imaging FC-2 phantom analysis demonstration."""
        fc2 = StandardImagingFC2.from_demo_image()
        fc2.analyze()
        fc2.plot_analyzed_image()

    def analyze(self, invert: bool = False, fwxm: int = 50) -> None:
        """Analyze the FC-2 phantom to find the BBs and the open field and compare to each other as well as the EPID.

        Parameters
        ----------
        invert : bool
            Whether to force-invert the image from the auto-detected inversion.
        fwxm : int
            The FWXM value to use to detect the field. For flattened fields, the default of 50 should be fine.
            For FFF fields, consider using a lower value such as 25-30.
        """
        self._check_inversion()
        if invert:
            self.image.invert()
        self.bb_center = self._find_overall_bb_centroid(fwxm=fwxm)
        (
            self.field_center,
            self.field_width_x,
            self.field_width_y,
        ) = self._find_field_info(fwxm=fwxm)
        self.epid_center = self.image.center

    def results(self, as_list: bool = False) -> Union[str, list[str]]:
        """Return the results of the analysis."""
        text = [
            f"{self.common_name} results:",
            f"File: {self.image.truncated_path}",
            f"The detected inplane field size was {self.field_width_y:2.1f}mm",
            f"The detected crossplane field size was {self.field_width_x:2.1f}mm",
            f"The inplane field was {self.field_epid_offset_mm.y:2.1f}mm from the EPID CAX",
            f"The crossplane field was {self.field_epid_offset_mm.x:2.1f}mm from the EPID CAX",
            f"The inplane field was {self.field_bb_offset_mm.y:2.1f}mm from the BB inplane center",
            f"The crossplane field was {self.field_bb_offset_mm.x:2.1f}mm from the BB crossplane center",
        ]
        if as_list:
            return text
        else:
            text = "\n".join(text)
            return text

    @property
    def field_epid_offset_mm(self) -> Vector:
        """Field offset from CAX using vector difference"""
        return (
            self.epid_center.as_vector() - self.field_center.as_vector()
        ) / self.image.dpmm

    @property
    def field_bb_offset_mm(self) -> Vector:
        """Field offset from BB centroid using vector difference"""
        return (
            self.bb_center.as_vector() - self.field_center.as_vector()
        ) / self.image.dpmm

    def results_data(self, as_dict: bool = False) -> Union[LightRadResult, dict]:
        """Return the results as a dict or dataclass"""
        data = LightRadResult(
            field_size_x_mm=self.field_width_x,
            field_size_y_mm=self.field_width_y,
            field_epid_offset_x_mm=self.field_epid_offset_mm.x,
            field_epid_offset_y_mm=self.field_epid_offset_mm.y,
            field_bb_offset_x_mm=self.field_bb_offset_mm.x,
            field_bb_offset_y_mm=self.field_bb_offset_mm.y,
        )
        if as_dict:
            return dataclasses.asdict(data)
        return data

    def _check_inversion(self):
        """Perform a normal corner-check inversion. Since these are always 10x10 or 15x15 fields it seems unlikely the corners will be exposed."""
        self.image.check_inversion()

    def _find_field_info(self, fwxm: int) -> (Point, float, float):
        """Determine the center and field widths of the detected field by sampling a strip through the center of the image in inplane and crossplane"""
        sample_width = self.field_strip_width_mm / 2 * self.image.dpmm
        # sample the strip (nominally 5mm) centered about the image center. Average the strip to reduce noise.
        x_bounds = (
            int(self.image.center.x - sample_width),
            int(self.image.center.x + sample_width),
        )
        y_img = np.mean(self.image[:, x_bounds[0] : x_bounds[1]], 1)
        y_prof = SingleProfile(
            y_img, interpolation=Interpolation.NONE, dpmm=self.image.dpmm
        )
        y_bounds = (
            int(self.image.center.y - sample_width),
            int(self.image.center.y + sample_width),
        )
        x_img = np.mean(self.image[y_bounds[0] : y_bounds[1], :], 0)
        x_prof = SingleProfile(
            x_img, interpolation=Interpolation.NONE, dpmm=self.image.dpmm
        )
        x = x_prof.fwxm_data(x=fwxm)["center index (exact)"]
        y = y_prof.fwxm_data(x=fwxm)["center index (exact)"]
        field_width_x = x_prof.fwxm_data(x=fwxm)["width (exact) mm"]
        field_width_y = y_prof.fwxm_data(x=fwxm)["width (exact) mm"]
        return Point(x=x, y=y), field_width_x, field_width_y

    def _find_overall_bb_centroid(self, fwxm: int) -> Point:
        """Determine the geometric center of the 4 BBs"""
        self.bb_centers = bb_centers = self._detect_bb_centers(fwxm)
        central_x = np.mean([p.x for p in bb_centers.values()])
        central_y = np.mean([p.y for p in bb_centers.values()])
        return Point(x=central_x, y=central_y)

    def _detect_bb_centers(self, fwxm: int) -> dict:
        """Sample a 10x10mm square about each BB to detect it. Adjustable using self.bb_sampling_box_size_mm"""
        bb_positions = {}
        nominal_positions = self._determine_bb_set(fwxm=fwxm)
        dpmm = self.image.dpmm
        sample_box_size = self.bb_sampling_box_size_mm / 2 * dpmm
        # invert the image so that the BB marks increase in intensity
        inverted_img = copy.copy(self.image)
        inverted_img.invert()
        # sample the square, use skimage to find the ROI weighted centroid of the BBs
        for key, position in nominal_positions.items():
            x_bounds = (
                int(self.image.center.x + (position[0] * dpmm) - sample_box_size),
                int(self.image.center.x + (position[0] * dpmm) + sample_box_size),
            )
            y_bounds = (
                int(self.image.center.y + (position[1] * dpmm) - sample_box_size),
                int(self.image.center.y + (position[1] * dpmm) + sample_box_size),
            )
            bb_sample = image.load(
                inverted_img[y_bounds[0] : y_bounds[1], x_bounds[0] : x_bounds[1]]
            )
            bb_sample.ground()
            _, rprops, num_roi = get_regions(
                bb_sample.array, fill_holes=True, clear_borders=False
            )
            if num_roi < 1:
                raise ValueError("Did not find the BB in the expected location")
            center_roi = take_centermost_roi(rprops, bb_sample.array.shape)
            # due to the sloping field values, the centroid is usually a better representation.
            # the weighted centroid will bias towards the center of the field. Even though this isn't technically a problem,
            # I know people will complain it's not aligned with the BB.
            bb_positions[key] = Point(
                x=center_roi.centroid[1] + x_bounds[0],
                y=center_roi.centroid[0] + y_bounds[0],
            )
        return bb_positions

    def _determine_bb_set(self, fwxm: int) -> dict:
        """This finds the approximate field size to determine whether to check for the 10x10 BBs or the 15x15. Returns the BB positions"""
        x_prof = SingleProfile(
            self.image[int(self.image.center.y), :], dpmm=self.image.dpmm
        )
        y_prof = SingleProfile(
            self.image[:, int(self.image.center.x)], dpmm=self.image.dpmm
        )
        x_width = x_prof.fwxm_data(x=fwxm)["width (exact) mm"]
        y_width = y_prof.fwxm_data(x=fwxm)["width (exact) mm"]
        if not np.allclose(x_width, y_width, atol=10):
            raise ValueError(
                f"The detected y and x field sizes were too different from one another. They should be within 1cm from each other. Detected field sizes: x={x_width}, y={y_width}"
            )
        if x_width > 140:
            return self.bb_positions_15x15
        else:
            return self.bb_positions_10x10

    def plot_analyzed_image(
        self, show: bool = True, **kwargs
    ) -> Tuple[List[plt.Figure], List[str]]:
        """Plot the analyzed image.

        Parameters
        ----------
        show : bool
            Whether to actually show the image when called.
        """
        figs = []
        names = []
        fig, axes = plt.subplots(1)
        figs.append(fig)
        names.append("image")
        self.image.plot(ax=axes, show=False, **kwargs)
        axes.axis("off")
        axes.set_title(f"{self.common_name} Phantom Analysis")

        # plot the bb marks
        for name, data in self.bb_centers.items():
            axes.plot(data.x, data.y, "go", label=name)

        # plot the bb center as small lines
        axes.axhline(
            y=self.bb_center.y, color="g", xmin=0.25, xmax=0.75, label="BB Centroid"
        )
        axes.axvline(x=self.bb_center.x, color="g", ymin=0.25, ymax=0.75)

        # plot the epid center as image-sized lines
        axes.axhline(y=self.epid_center.y, color="b", label="EPID Center")
        axes.axvline(x=self.epid_center.x, color="b")

        # plot the field center as field-sized lines
        axes.axhline(
            y=self.field_center.y,
            xmin=0.15,
            xmax=0.85,
            color="red",
            label="Field Center",
        )
        axes.axvline(x=self.field_center.x, ymin=0.15, ymax=0.85, color="red")

        axes.legend()

        if show:
            plt.show()
        return figs, names

    def save_analyzed_image(
        self,
        filename: Union[None, str, BinaryIO] = None,
        to_streams: bool = False,
        **kwargs,
    ) -> Optional[Union[Dict[str, BinaryIO], List[str]]]:
        """Save the analyzed image to disk or to stream. Kwargs are passed to plt.savefig()

        Parameters
        ----------
        filename : None, str, stream
            A string representing where to save the file to. If split_plots and to_streams are both true, leave as None as newly-created streams are returned.
        to_streams: bool
            This only matters if split_plots is True. If both of these are true, multiple streams will be created and returned as a dict.
        """
        if filename is None and to_streams is False:
            raise ValueError("Must pass in a filename unless saving to streams.")
        figs, names = self.plot_analyzed_image(show=False, **kwargs)
        if not to_streams:
            plt.savefig(filename, **kwargs)
        else:
            # append names to filename if it's file-like
            if not to_streams:
                filenames = []
                f, ext = osp.splitext(filename)
                for name in names:
                    filenames.append(f + "_" + name + ext)
            else:  # it's a stream buffer
                filenames = [io.BytesIO() for _ in names]
            for fig, name in zip(figs, filenames):
                fig.savefig(name, **kwargs)
            if to_streams:
                return {name: stream for name, stream in zip(names, filenames)}

    def publish_pdf(
        self,
        filename: str,
        notes: str = None,
        open_file: bool = False,
        metadata: Optional[dict] = None,
        logo: Optional[Union[Path, str]] = None,
    ):
        """Publish (print) a PDF containing the analysis, images, and quantitative results.

        Parameters
        ----------
        filename : (str, file-like object}
            The file to write the results to.
        notes : str, list of strings
            Text; if str, prints single line.
            If list of strings, each list item is printed on its own line.
        open_file : bool
            Whether to open the file using the default program after creation.
        metadata : dict
            Extra data to be passed and shown in the PDF. The key and value will be shown with a colon.
            E.g. passing {'Author': 'James', 'Unit': 'TrueBeam'} would result in text in the PDF like:
            --------------
            Author: James
            Unit: TrueBeam
            --------------
        logo: Path, str
            A custom logo to use in the PDF report. If nothing is passed, the default pylinac logo is used.
        """
        canvas = pdf.PylinacCanvas(
            filename,
            page_title=f"{self.common_name} Phantom Analysis",
            metadata=metadata,
            logo=logo,
        )

        # write the text/numerical values
        text = self.results(as_list=True)
        canvas.add_text(text=text, location=(1.5, 25), font_size=14)
        if notes is not None:
            canvas.add_text(text="Notes:", location=(1, 5.5), font_size=12)
            canvas.add_text(text=notes, location=(1, 5))

        data = io.BytesIO()
        self.save_analyzed_image(data)
        canvas.add_image(data, location=(1, 3.5), dimensions=(19, 19))

        canvas.finish()
        if open_file:
            webbrowser.open(filename)


class IMTLRad(StandardImagingFC2):
    """The IMT light/rad phantom: https://www.imtqa.com/products/l-rad"""

    common_name = "IMT L-Rad"
    _demo_filename = "imtlrad.dcm"
    center_only_bb = {"Center": [0, 0]}
    bb_sampling_box_size_mm = 12
    field_strip_width_mm = 5

    def _determine_bb_set(self, fwxm: int) -> dict:
        return self.center_only_bb


class SNCFSQA(StandardImagingFC2):
    """SNC light/rad phantom. See the 'FSQA' phantom and specs: https://www.sunnuclear.com/products/suncheck-machine.

    Unlike other light/rad phantoms, this does not have at least a centered BB. The edge markers are in the penumbra
    and thus detecting them is difficult. We thus detect the one offset marker in the top right of the image.
    This is offset by 4cm in each direction. We can then assume that the phantom center is -4cm from this point,
    creating a 'virtual center' so we have an apples-to-apples comparison.
    """

    common_name = "SNC FSQA"
    _demo_filename = "FSQA_15x15.dcm"
    center_only_bb = {"TR": [40, -40]}
    bb_sampling_box_size_mm = 12
    field_strip_width_mm = 5

    def _determine_bb_set(self, fwxm: int) -> dict:
        return self.center_only_bb

    def _find_overall_bb_centroid(self, fwxm: int) -> Point:
        """Determine the geometric center of the 4 BBs"""
        # detect the upper right BB
        self.bb_centers = self._detect_bb_centers(fwxm)
        # add another virtual bb at the center of the phantom, knowing it's offset by 4cm in each direction
        self.bb_centers["Virtual Center"] = self.bb_centers["TR"] - Point(
            40 * self.image.dpmm, -40 * self.image.dpmm
        )
        return self.bb_centers["Virtual Center"]


class LasVegas(ImagePhantomBase):
    _demo_filename = "lasvegas.dcm"
    common_name = "Las Vegas"
    phantom_bbox_size_mm2 = 20260
    detection_conditions = [is_centered, is_right_size]
    phantom_outline_object = {"Rectangle": {"width ratio": 0.62, "height ratio": 0.62}}
    low_contrast_background_roi_settings = {
        "roi 1": {"distance from center": 0.24, "angle": 0, "roi radius": 0.03},
        "roi 2": {"distance from center": 0.24, "angle": 90, "roi radius": 0.03},
        "roi 3": {"distance from center": 0.24, "angle": 180, "roi radius": 0.03},
        "roi 4": {"distance from center": 0.24, "angle": 270, "roi radius": 0.03},
    }
    low_contrast_roi_settings = {
        "roi 1": {"distance from center": 0.107, "angle": 0.5, "roi radius": 0.028},
        "roi 2": {"distance from center": 0.141, "angle": 39.5, "roi radius": 0.028},
        "roi 3": {"distance from center": 0.205, "angle": 58, "roi radius": 0.028},
        "roi 4": {"distance from center": 0.179, "angle": -76.5, "roi radius": 0.016},
        "roi 5": {"distance from center": 0.095, "angle": -63.5, "roi radius": 0.016},
        "roi 6": {"distance from center": 0.042, "angle": 0.5, "roi radius": 0.016},
        "roi 7": {"distance from center": 0.097, "angle": 65.5, "roi radius": 0.016},
        "roi 8": {"distance from center": 0.178, "angle": 76.5, "roi radius": 0.016},
        "roi 9": {"distance from center": 0.174, "angle": -97.5, "roi radius": 0.012},
        "roi 10": {"distance from center": 0.088, "angle": -105.5, "roi radius": 0.012},
        "roi 11": {"distance from center": 0.024, "angle": -183.5, "roi radius": 0.012},
        "roi 12": {"distance from center": 0.091, "angle": 105.5, "roi radius": 0.012},
        "roi 13": {"distance from center": 0.179, "angle": 97.5, "roi radius": 0.012},
        "roi 14": {"distance from center": 0.189, "angle": -113.5, "roi radius": 0.007},
        "roi 15": {"distance from center": 0.113, "angle": -131.5, "roi radius": 0.007},
        "roi 16": {
            "distance from center": 0.0745,
            "angle": -181.5,
            "roi radius": 0.007,
        },
        "roi 17": {"distance from center": 0.115, "angle": 130, "roi radius": 0.007},
        "roi 18": {"distance from center": 0.191, "angle": 113, "roi radius": 0.007},
        "roi 19": {
            "distance from center": 0.2085,
            "angle": -124.6,
            "roi radius": 0.003,
        },
        "roi 20": {"distance from center": 0.146, "angle": -144.3, "roi radius": 0.003},
    }

    @staticmethod
    def run_demo():
        """Run the Las Vegas phantom analysis demonstration."""
        lv = LasVegas.from_demo_image()
        lv.analyze()
        lv.plot_analyzed_image()

    def _preprocess(self):
        self._check_direction()

    def _check_inversion(self):
        """Check the inversion by using the histogram of the phantom region"""
        roi = self.phantom_ski_region
        phantom_array = self.image.array[
            roi.bbox[0] : roi.bbox[2], roi.bbox[1] : roi.bbox[3]
        ]
        phantom_sub_image = image.load(phantom_array)
        phantom_sub_image.crop(int(phantom_sub_image.shape[0] * 0.1))
        p5 = np.percentile(phantom_sub_image, 0.5)
        p50 = np.percentile(phantom_sub_image, 50)
        p95 = np.percentile(phantom_sub_image, 99.5)
        dist_to_5 = abs(p50 - p5)
        dist_to_95 = abs(p50 - p95)
        if dist_to_5 > dist_to_95:
            self.image.invert()

    def _check_direction(self) -> None:
        """Check that the phantom is facing the right direction and if not perform a left-right flip of the array."""
        circle = CollapsedCircleProfile(
            self.phantom_center,
            self.phantom_radius * 0.175,
            self.image,
            ccw=False,
            width_ratio=0.16,
            num_profiles=5,
        )
        roll_amount = np.where(circle.values == circle.values.min())[0][0]
        circle.roll(roll_amount)
        circle.filter(size=0.015, kind="median")
        valley_idxs, _ = circle.find_peaks(max_number=2)
        if valley_idxs[0] > valley_idxs[1]:
            self.image.array = np.fliplr(self.image.array)
            self._phantom_ski_region = None

    def _phantom_radius_calc(self) -> float:
        return math.sqrt(self.phantom_ski_region.bbox_area) * 1.626

    def _phantom_angle_calc(self) -> float:
        return 0.0

    def _plot_lowcontrast_graph(self, axes: plt.Axes):
        """Plot the low contrast ROIs to an axes, including visibility"""
        # plot contrast
        (line1,) = axes.plot(
            [roi.contrast for roi in self.low_contrast_rois],
            marker="o",
            color="m",
            label="Contrast",
        )
        axes.axhline(self._low_contrast_threshold, color="m")
        axes.grid(True)
        axes.set_title("Low-frequency Contrast")
        axes.set_xlabel("ROI #")
        axes.set_ylabel("Contrast")
        # plot CNR
        axes2 = axes.twinx()
        axes2.set_ylabel("CNR")
        (line2,) = axes2.plot(
            [roi.contrast_to_noise for roi in self.low_contrast_rois],
            marker="^",
            label="CNR",
        )
        # plot visibility; here's what different from the base method
        axes3 = axes.twinx()
        axes3.set_ylabel("Visibility")
        (line3,) = axes3.plot(
            [roi.visibility for roi in self.low_contrast_rois],
            marker="*",
            color="blue",
            label="Visibility",
        )
        axes3.axhline(self.visibility_threshold, color="blue")
        axes3.spines.right.set_position(("axes", 1.2))

        axes.legend(handles=[line1, line2, line3])

    def results(self, as_list: bool = False) -> Union[str, list[str]]:
        """Return the results of the analysis. Overridden because ROIs seen is based on visibility, not CNR.

        Parameters
        ----------
        as_list : bool
            Whether to return as a list of strings vs single string. Pretty much for internal usage.
        """
        text = [f"{self.common_name} results:", f"File: {self.image.truncated_path}"]
        text += [
            f"Median Contrast: {np.median([roi.contrast for roi in self.low_contrast_rois]):2.2f}",
            f"Median CNR: {np.median([roi.contrast_to_noise for roi in self.low_contrast_rois]):2.1f}",
            f'# Low contrast ROIs "seen": {sum(roi.passed_visibility for roi in self.low_contrast_rois):2.0f} of {len(self.low_contrast_rois)}',
        ]
        if not as_list:
            text = "\n".join(text)
        return text

    def results_data(self, as_dict: bool = False) -> Union[PlanarResult, dict]:
        """Overridden because ROIs seen is based on visibility, not CNR"""
        data = PlanarResult(
            analysis_type=self.common_name,
            median_contrast=np.median([roi.contrast for roi in self.low_contrast_rois]),
            median_cnr=np.median(
                [roi.contrast_to_noise for roi in self.low_contrast_rois]
            ),
            num_contrast_rois_seen=sum(
                roi.passed_visibility for roi in self.low_contrast_rois
            ),
            phantom_center_x_y=(self.phantom_center.x, self.phantom_center.y),
        )
        if as_dict:
            return dataclasses.asdict(data)
        return data


class PTWEPIDQC(ImagePhantomBase):
    _demo_filename = "PTW-EPID-QC.dcm"
    common_name = "PTW EPID QC"
    phantom_bbox_size_mm2 = 250**2
    detection_conditions = [is_centered, is_right_size]
    detection_canny_settings = {"sigma": 4, "percentiles": (0.001, 0.01)}
    phantom_outline_object = {"Rectangle": {"width ratio": 8.55, "height ratio": 8.55}}
    high_contrast_roi_settings = {
        # angled rois
        "roi 1": {
            "distance from center": 1.5,
            "angle": -135,
            "roi radius": 0.35,
            "lp/mm": 0.15,
        },
        "roi 2": {
            "distance from center": 3.1,
            "angle": -109,
            "roi radius": 0.35,
            "lp/mm": 0.21,
        },
        "roi 3": {
            "distance from center": 3.4,
            "angle": -60,
            "roi radius": 0.3,
            "lp/mm": 0.27,
        },
        "roi 4": {
            "distance from center": 1.9,
            "angle": -60,
            "roi radius": 0.25,
            "lp/mm": 0.33,
        },
        # vertical rois
        "roi 5": {
            "distance from center": 3.68,
            "angle": -90,
            "roi radius": 0.18,
            "lp/mm": 0.5,
        },
        "roi 6": {
            "distance from center": 2.9,
            "angle": -90,
            "roi radius": 0.08,
            "lp/mm": 2,
        },
        "roi 7": {
            "distance from center": 2.2,
            "angle": -90,
            "roi radius": 0.04,
            "lp/mm": 3,
        },
    }
    low_contrast_roi_settings = {
        "roi 1": {"distance from center": 3.87, "angle": 31, "roi radius": 0.3},
        "roi 2": {"distance from center": 3.48, "angle": 17, "roi radius": 0.3},
        "roi 3": {"distance from center": 3.3, "angle": 0, "roi radius": 0.3},
        "roi 4": {"distance from center": 3.48, "angle": -17, "roi radius": 0.3},
        "roi 5": {"distance from center": 3.87, "angle": -31, "roi radius": 0.3},
        "roi 6": {"distance from center": 3.87, "angle": 180 - 31, "roi radius": 0.3},
        "roi 7": {"distance from center": 3.48, "angle": 180 - 17, "roi radius": 0.3},
        "roi 8": {"distance from center": 3.3, "angle": 180, "roi radius": 0.3},
        "roi 9": {"distance from center": 3.48, "angle": 180 + 17, "roi radius": 0.3},
    }
    low_contrast_background_roi_settings = {
        "roi 1": {"distance from center": 3.85, "angle": -148, "roi radius": 0.3},
    }

    @staticmethod
    def run_demo() -> None:
        """Run the Standard Imaging QC-3 phantom analysis demonstration."""
        ptw = PTWEPIDQC.from_demo_image()
        ptw.analyze()
        ptw.plot_analyzed_image()

    def _phantom_radius_calc(self) -> float:
        """The radius of the phantom in pixels; the value itself doesn't matter, it's just
        used for relative distances to ROIs.

        Returns
        -------
        radius : float
        """
        return math.sqrt(self.phantom_ski_region.bbox_area) * 0.116

    def _phantom_angle_calc(self) -> float:
        """The angle of the phantom. This assumes the user has placed the phantom with the high-contrast line pairs at the top
        and low contrast at the bottom at a fixed rotation of 0 degrees.

        Returns
        -------
        angle : float
            The angle in degrees.
        """
        return 0

    def _check_inversion(self):
        """The pixels inside the phantom should be mostly bright/high. If not, invert"""
        roi = self.phantom_ski_region
        phantom_array = self.image.array[
            roi.bbox[0] : roi.bbox[2], roi.bbox[1] : roi.bbox[3]
        ]
        p5, p50, p95 = np.percentile(phantom_array, [2, 50, 98])
        if abs(p50 - p5) < abs(p50 - p95):
            self.image.invert()


class IBAPrimusA(ImagePhantomBase):
    common_name = "IBA Primus A"
    _demo_filename = "iba_primus.dcm"
    phantom_bbox_size_mm2 = (
        15**2
    )  # with the Primus, we only search for the central crosshair
    detection_conditions = [is_centered, is_right_size, is_square]
    phantom_outline_object = {
        "Rectangle": {"width ratio": 10.75, "height ratio": 10.75}
    }
    high_contrast_roi_settings = {
        "roi 1": {
            "distance from center": 5.19,
            "angle": 86.65,
            "roi radius": 0.12,
            "lp/mm": 0.6,
        },
        "roi 2": {
            "distance from center": 4.92,
            "angle": 89.5,
            "roi radius": 0.1,
            "lp/mm": 0.7,
        },
        "roi 3": {
            "distance from center": 4.68,
            "angle": 92.3,
            "roi radius": 0.09,
            "lp/mm": 0.8,
        },
        "roi 4": {
            "distance from center": 4.45,
            "angle": 95.4,
            "roi radius": 0.08,
            "lp/mm": 0.9,
        },
        "roi 5": {
            "distance from center": 4.23,
            "angle": 99.5,
            "roi radius": 0.07,
            "lp/mm": 1,
        },
        "roi 6": {
            "distance from center": 4.07,
            "angle": 102.7,
            "roi radius": 0.06,
            "lp/mm": 1.2,
        },
        "roi 7": {
            "distance from center": 3.92,
            "angle": 105.73,
            "roi radius": 0.05,
            "lp/mm": 1.4,
        },
        "roi 8": {
            "distance from center": 3.82,
            "angle": 108.65,
            "roi radius": 0.04,
            "lp/mm": 1.6,
        },
        "roi 9": {
            "distance from center": 4.59,
            "angle": 74.4,
            "roi radius": 0.04,
            "lp/mm": 1.8,
        },
        "roi 10": {
            "distance from center": 4.4,
            "angle": 76.2,
            "roi radius": 0.035,
            "lp/mm": 2.0,
        },
        "roi 11": {
            "distance from center": 4.19,
            "angle": 77.77,
            "roi radius": 0.03,
            "lp/mm": 2.2,
        },
        "roi 12": {
            "distance from center": 4,
            "angle": 79.6,
            "roi radius": 0.03,
            "lp/mm": 2.5,
        },
        "roi 13": {
            "distance from center": 3.67,
            "angle": 83.1,
            "roi radius": 0.025,
            "lp/mm": 2.8,
        },
    }
    low_contrast_roi_settings = {
        "roi 1": {"distance from center": 3.95, "angle": 19, "roi radius": 0.15},
        "roi 2": {"distance from center": 3.95, "angle": 5, "roi radius": 0.15},
        "roi 3": {"distance from center": 3.95, "angle": -9, "roi radius": 0.15},
        "roi 4": {"distance from center": 3.95, "angle": -23, "roi radius": 0.15},
        "roi 5": {"distance from center": 3.95, "angle": -37, "roi radius": 0.15},
        "roi 6": {"distance from center": 3.95, "angle": -51, "roi radius": 0.15},
        "roi 7": {"distance from center": 3.95, "angle": -65, "roi radius": 0.15},
        "roi 8": {"distance from center": 3.95, "angle": -79, "roi radius": 0.15},
        "roi 9": {"distance from center": 3.95, "angle": -107, "roi radius": 0.15},
        "roi 10": {"distance from center": 3.95, "angle": -121, "roi radius": 0.15},
        "roi 11": {"distance from center": 3.95, "angle": -135, "roi radius": 0.15},
        "roi 12": {"distance from center": 3.95, "angle": -149, "roi radius": 0.15},
        "roi 13": {"distance from center": 3.95, "angle": -163, "roi radius": 0.15},
        "roi 14": {"distance from center": 3.95, "angle": -177, "roi radius": 0.15},
        "roi 15": {"distance from center": 3.95, "angle": -191, "roi radius": 0.15},
    }
    low_contrast_background_roi_settings = {
        "roi 1": {"distance from center": 3.95, "angle": -205, "roi radius": 0.15},
    }

    def _check_inversion(self):
        """The center region (crosshair) should be less intense than an area adjacent to it."""
        crosshair_disk = DiskROI(
            self.image.array,
            angle=0,
            roi_radius=self.phantom_radius / 2,
            dist_from_center=0,
            phantom_center=self.phantom_center,
        )
        adjacent_disk = DiskROI(
            self.image.array,
            angle=0,
            roi_radius=self.phantom_radius / 2,
            dist_from_center=self.phantom_radius,
            phantom_center=self.phantom_center,
        )
        if crosshair_disk.pixel_value < adjacent_disk.pixel_value:
            self.image.invert()

    def _wl_spread(self):
        """window/level spread based on low contrast ROI pixel values"""
        pixel_values = [roi.pixel_value for roi in self.low_contrast_rois]
        return abs(max(pixel_values) - min(pixel_values))

    def window_floor(self) -> Optional[float]:
        return (
            min(roi.pixel_value for roi in self.low_contrast_rois) - self._wl_spread()
        )

    def window_ceiling(self) -> Optional[float]:
        return (
            max(roi.pixel_value for roi in self.low_contrast_rois) + self._wl_spread()
        )

    @cached_property
    def phantom_angle(self) -> float:
        """Cache this; calculating the angle is expensive"""
        return super().phantom_angle

    def _phantom_angle_calc(self) -> float:
        """Fine-tune the angle by finding the two ends of the dynamic wedge steps and correcting"""
        prof = CollapsedCircleProfile(
            center=self.phantom_center,
            radius=self.phantom_radius * 4.37,
            image_array=self.image,
            start_angle=-np.pi / 2,
        )
        # get the points of max delta
        delta_array = np.argsort(np.diff(median_filter(prof.values, size=5)))
        # unfortunately, there may be several pixels of max gradient adjacent; we take the first
        # point and the next point that is not near the first
        first = delta_array[0]
        second = None
        one_degree = delta_array.size / 360
        for idx in delta_array:
            if first + one_degree < idx or idx < first - one_degree:
                second = idx
                break
        if not second:
            warnings.warn(
                "The phantom angle was not able to be fine-tuned; a default of 0 is being used instead. Ensure the image is not rotated."
            )
            return 0
        # now figure out the angle from the two deltas using the midpoint
        # perfect set up is when the midpoint is at 0.5. Use diff from that to get offset angle
        angle = (0.5 - ((second - first) / 2 + first) / prof.values.size) * 360
        near_cardinal = (-95 < angle < -85) or (85 < angle < 95) or (-5 < angle < 5)
        if near_cardinal:
            return angle
        else:
            # something is wrong; image likely rotated
            warnings.warn(
                "The phantom angle was not able to be fine-tuned; a default of 0 is being used instead. Ensure the image is not rotated."
            )
            return 0

    def _phantom_radius_calc(self):
        return math.sqrt(self.phantom_ski_region.area_bbox)

    @staticmethod
    def run_demo() -> None:
        """Run the Standard Imaging QC-3 phantom analysis demonstration."""
        primus = IBAPrimusA.from_demo_image()
        primus.analyze(ssd=1395)
        print(primus.results())
        primus.plot_analyzed_image()


class StandardImagingQC3(ImagePhantomBase):
    _demo_filename = "qc3.dcm"
    common_name = "SI QC-3"
    phantom_bbox_size_mm2 = 168**2
    detection_conditions = [is_centered, is_right_size]
    phantom_outline_object = {"Rectangle": {"width ratio": 7.5, "height ratio": 6}}
    high_contrast_roi_settings = {
        "roi 1": {
            "distance from center": 2.8,
            "angle": 0,
            "roi radius": 0.5,
            "lp/mm": 0.1,
        },
        "roi 2": {
            "distance from center": -2.8,
            "angle": 0,
            "roi radius": 0.5,
            "lp/mm": 0.2,
        },
        "roi 3": {
            "distance from center": 1.45,
            "angle": 0,
            "roi radius": 0.5,
            "lp/mm": 0.25,
        },
        "roi 4": {
            "distance from center": -1.45,
            "angle": 0,
            "roi radius": 0.5,
            "lp/mm": 0.45,
        },
        "roi 5": {
            "distance from center": 0,
            "angle": 0,
            "roi radius": 0.5,
            "lp/mm": 0.76,
        },
    }
    low_contrast_roi_settings = {
        "roi 1": {"distance from center": 2, "angle": -90, "roi radius": 0.5},
        "roi 2": {"distance from center": 2.4, "angle": 55, "roi radius": 0.5},
        "roi 3": {"distance from center": 2.4, "angle": -55, "roi radius": 0.5},
        "roi 4": {"distance from center": 2.4, "angle": 128, "roi radius": 0.5},
        "roi 5": {"distance from center": 2.4, "angle": -128, "roi radius": 0.5},
    }
    low_contrast_background_roi_settings = {
        "roi 1": {"distance from center": 2, "angle": 90, "roi radius": 0.5},
    }

    @classmethod
    def from_demo_image(cls):
        """Instantiate and load the demo image."""
        demo_file = retrieve_demo_file(name=cls._demo_filename)
        inst = cls(demo_file)
        inst.image.invert()
        return inst

    @staticmethod
    def run_demo() -> None:
        """Run the Standard Imaging QC-3 phantom analysis demonstration."""
        qc3 = StandardImagingQC3.from_demo_image()
        qc3.analyze()
        qc3.plot_analyzed_image()

    def _phantom_radius_calc(self) -> float:
        """The radius of the phantom in pixels; the value itself doesn't matter, it's just
        used for relative distances to ROIs.

        Returns
        -------
        radius : float
        """
        return math.sqrt(self.phantom_ski_region.bbox_area) * 0.0896

    @lru_cache()
    def _phantom_angle_calc(self) -> float:
        """The angle of the phantom. This assumes the user is using the stand that comes with the phantom,
        which angles the phantom at 45 degrees.

        Returns
        -------
        angle : float
            The angle in degrees.
        """
        angle = np.degrees(self.phantom_ski_region.orientation)
        if np.isclose(angle, 45, atol=5):
            return 45
        elif np.isclose(angle, -45, atol=5):
            return -45
        else:
            raise ValueError(
                "The phantom angle was not near +/-45 degrees. Please adjust the phantom."
            )


class StandardImagingQCkV(StandardImagingQC3):
    _demo_filename = "SI-QC-kV.dcm"
    common_name = "SI QC-kV"
    phantom_bbox_size_mm2 = 142**2
    detection_conditions = [is_centered, is_right_size]
    phantom_outline_object = {"Rectangle": {"width ratio": 7.8, "height ratio": 6.4}}
    high_contrast_roi_settings = {
        "roi 1": {
            "distance from center": 2.8,
            "angle": 0,
            "roi radius": 0.5,
            "lp/mm": 0.66,
        },
        "roi 2": {
            "distance from center": -2.8,
            "angle": 0,
            "roi radius": 0.5,
            "lp/mm": 0.98,
        },
        "roi 3": {
            "distance from center": 1.45,
            "angle": 0,
            "roi radius": 0.5,
            "lp/mm": 1.50,
        },
        "roi 4": {
            "distance from center": -1.45,
            "angle": 0,
            "roi radius": 0.5,
            "lp/mm": 2.00,
        },
        "roi 5": {
            "distance from center": 0,
            "angle": 0,
            "roi radius": 0.5,
            "lp/mm": 2.46,
        },
    }
    low_contrast_roi_settings = {
        "roi 1": {"distance from center": 2, "angle": -90, "roi radius": 0.5},
        "roi 2": {"distance from center": 2.4, "angle": 55, "roi radius": 0.5},
        "roi 3": {"distance from center": 2.4, "angle": -55, "roi radius": 0.5},
        "roi 4": {"distance from center": 2.4, "angle": 128, "roi radius": 0.5},
        "roi 5": {"distance from center": 2.4, "angle": -128, "roi radius": 0.5},
    }
    low_contrast_background_roi_settings = {
        "roi 1": {"distance from center": 2, "angle": 90, "roi radius": 0.5},
    }

    @staticmethod
    def run_demo() -> None:
        """Run the Standard Imaging QC-3 phantom analysis demonstration."""
        qc3 = StandardImagingQCkV.from_demo_image()
        qc3.analyze()
        qc3.plot_analyzed_image()

    def _phantom_radius_calc(self) -> float:
        """The radius of the phantom in pixels; the value itself doesn't matter, it's just
        used for relative distances to ROIs.

        Returns
        -------
        radius : float
        """
        return math.sqrt(self.phantom_ski_region.bbox_area) * 0.0989


class SNCkV(ImagePhantomBase):
    _demo_filename = "SNC-kV.dcm"
    common_name = "SNC kV-QA"
<<<<<<< HEAD
    phantom_bbox_size_mm2 = 134**2
    detection_conditions = [is_centered, is_right_size]
=======
    phantom_bbox_size_mm2 = 134 ** 2
    roi_match_condition = 'closest'
    detection_conditions = [is_centered, is_right_size, is_square]
>>>>>>> 462dcee5
    phantom_outline_object = {"Rectangle": {"width ratio": 7.7, "height ratio": 5.6}}
    high_contrast_roi_settings = {
        "roi 1": {
            "distance from center": 1.8,
            "angle": 0,
            "roi radius": 0.7,
            "lp/mm": 0.6,
        },
        "roi 2": {
            "distance from center": -1.8,
            "angle": 90,
            "roi radius": 0.7,
            "lp/mm": 1.2,
        },
        "roi 3": {
            "distance from center": -1.8,
            "angle": 0,
            "roi radius": 0.7,
            "lp/mm": 1.8,
        },
        "roi 4": {
            "distance from center": 1.8,
            "angle": 90,
            "roi radius": 0.7,
            "lp/mm": 2.4,
        },
    }
    low_contrast_roi_settings = {
        "roi 1": {"distance from center": 2.6, "angle": -45, "roi radius": 0.6},
        "roi 2": {"distance from center": 2.6, "angle": -135, "roi radius": 0.6},
        "roi 3": {"distance from center": 2.6, "angle": 45, "roi radius": 0.6},
        "roi 4": {"distance from center": 2.6, "angle": 135, "roi radius": 0.6},
    }
    low_contrast_background_roi_settings = {
        "roi 1": {"distance from center": 0.5, "angle": 90, "roi radius": 0.25},
        "roi 2": {"distance from center": 0.5, "angle": -90, "roi radius": 0.25},
    }

    @staticmethod
    def run_demo() -> None:
        """Run the Sun Nuclear kV-QA phantom analysis demonstration."""
        snc = SNCkV.from_demo_image()
        snc.analyze()
        snc.plot_analyzed_image()

    def _phantom_radius_calc(self) -> float:
        """The radius of the phantom in pixels; the value itself doesn't matter, it's just
        used for relative distances to ROIs.

        Returns
        -------
        radius : float
        """
        return math.sqrt(self.phantom_ski_region.bbox_area) * 0.1071

    def _phantom_angle_calc(self) -> float:
        """The angle of the phantom. This assumes the user is using the stand that comes with the phantom,
        which angles the phantom at 45 degrees.

        Returns
        -------
        angle : float
            The angle in degrees.
        """
        angle = np.degrees(self.phantom_ski_region.orientation) + 180
        if np.isclose(angle, 135, atol=5):
            return angle
        else:
            raise ValueError(
                "The phantom angle was not near 135 degrees per manufacturer recommendations. Please adjust the phantom."
            )


class SNCMV(SNCkV):
    _demo_filename = "SNC-MV.dcm"
    common_name = "SNC MV-QA"
<<<<<<< HEAD
    phantom_bbox_size_mm2 = 118**2
    detection_conditions = [is_centered, is_right_size]
=======
    phantom_bbox_size_mm2 = 118 ** 2
>>>>>>> 462dcee5
    phantom_outline_object = {"Rectangle": {"width ratio": 7.5, "height ratio": 7.5}}
    high_contrast_roi_settings = {
        "roi 1": {
            "distance from center": -2.3,
            "angle": 0,
            "roi radius": 0.8,
            "lp/mm": 0.1,
        },
        "roi 2": {
            "distance from center": 2.3,
            "angle": 90,
            "roi radius": 0.8,
            "lp/mm": 0.2,
        },
        "roi 3": {
            "distance from center": 2.3,
            "angle": 0,
            "roi radius": 0.8,
            "lp/mm": 0.5,
        },
        "roi 4": {
            "distance from center": -2.3,
            "angle": 90,
            "roi radius": 0.8,
            "lp/mm": 1.0,
        },
    }
    low_contrast_roi_settings = {
        "roi 1": {"distance from center": 3.4, "angle": -45, "roi radius": 0.7},
        "roi 2": {"distance from center": 3.4, "angle": 45, "roi radius": 0.7},
        "roi 3": {"distance from center": 3.4, "angle": 135, "roi radius": 0.7},
        "roi 4": {"distance from center": 3.4, "angle": -135, "roi radius": 0.7},
    }
    low_contrast_background_roi_settings = {
        "roi 1": {"distance from center": 0.7, "angle": 0, "roi radius": 0.2},
        "roi 2": {"distance from center": -0.7, "angle": 0, "roi radius": 0.2},
    }

    @staticmethod
    def run_demo() -> None:
        """Run the Sun Nuclear MV-QA phantom analysis demonstration."""
        snc = SNCMV.from_demo_image()
        snc.analyze()
        snc.plot_analyzed_image()

    def _phantom_angle_calc(self) -> float:
        """The angle of the phantom. This assumes the user is using the stand that comes with the phantom,
        which angles the phantom at 45 degrees.

        Returns
        -------
        angle : float
            The angle in degrees.
        """
        return 45

    def _phantom_radius_calc(self) -> float:
        """The radius of the phantom in pixels; the value itself doesn't matter, it's just
        used for relative distances to ROIs.

        Returns
        -------
        radius : float
        """
        return math.sqrt(self.phantom_ski_region.bbox_area) * 0.095


class SNCMV12510(SNCMV):
    """The older SNC MV QA phantom w/ model number 1251000"""

    _demo_filename = "SNC_MV_12510.dcm"
    common_name = "SNC MV-QA (12510)"
    phantom_bbox_size_mm2 = 136**2
    phantom_outline_object = {"Rectangle": {"width ratio": 7.3, "height ratio": 6.2}}
    high_contrast_roi_settings = {
        "roi 1": {
            "distance from center": -1.7,
            "angle": 0,
            "roi radius": 0.7,
            "lp/mm": 0.1,
        },
        "roi 2": {
            "distance from center": 2.0,
            "angle": 80,
            "roi radius": 0.7,
            "lp/mm": 0.2,
        },
        "roi 3": {
            "distance from center": 2.4,
            "angle": 0,
            "roi radius": 0.7,
            "lp/mm": 0.5,
        },
        "roi 4": {
            "distance from center": -2.0,
            "angle": 100,
            "roi radius": 0.7,
            "lp/mm": 1.0,
        },
    }
    low_contrast_roi_settings = {
        "roi 1": {"distance from center": 3.1, "angle": -40, "roi radius": 0.7},
        "roi 2": {"distance from center": 3.1, "angle": 40, "roi radius": 0.7},
        "roi 3": {"distance from center": 2.5, "angle": 130, "roi radius": 0.7},
        "roi 4": {"distance from center": 2.5, "angle": -130, "roi radius": 0.7},
    }
    low_contrast_background_roi_settings = {
        "roi 1": {"distance from center": 1.0, "angle": 0, "roi radius": 0.2},
        "roi 2": {"distance from center": -0.2, "angle": 0, "roi radius": 0.2},
    }

    def _phantom_radius_calc(self) -> float:
        """The radius of the phantom in pixels; the value itself doesn't matter, it's just
        used for relative distances to ROIs.

        Returns
        -------
        radius : float
        """
        return math.sqrt(self.phantom_ski_region.bbox_area) * 0.105


class LeedsTOR(ImagePhantomBase):
    _demo_filename = "leeds.dcm"
    common_name = "Leeds"
    phantom_bbox_size_mm2 = 148**2
    _is_ccw = False
    phantom_outline_object = {"Circle": {"radius ratio": 0.97}}
    high_contrast_roi_settings = {
        "roi 1": {
            "distance from center": 0.3,
            "angle": 54.8,
            "roi radius": 0.04,
            "lp/mm": 0.5,
        },
        "roi 2": {
            "distance from center": 0.187,
            "angle": 25.1,
            "roi radius": 0.04,
            "lp/mm": 0.56,
        },
        "roi 3": {
            "distance from center": 0.187,
            "angle": -27.5,
            "roi radius": 0.04,
            "lp/mm": 0.63,
        },
        "roi 4": {
            "distance from center": 0.252,
            "angle": 79.7,
            "roi radius": 0.03,
            "lp/mm": 0.71,
        },
        "roi 5": {
            "distance from center": 0.092,
            "angle": 63.4,
            "roi radius": 0.03,
            "lp/mm": 0.8,
        },
        "roi 6": {
            "distance from center": 0.094,
            "angle": -65,
            "roi radius": 0.02,
            "lp/mm": 0.9,
        },
        "roi 7": {
            "distance from center": 0.252,
            "angle": -263,
            "roi radius": 0.02,
            "lp/mm": 1.0,
        },
        "roi 8": {
            "distance from center": 0.094,
            "angle": -246,
            "roi radius": 0.018,
            "lp/mm": 1.12,
        },
        "roi 9": {
            "distance from center": 0.0958,
            "angle": -117,
            "roi radius": 0.018,
            "lp/mm": 1.25,
        },
        "roi 10": {
            "distance from center": 0.27,
            "angle": 112.5,
            "roi radius": 0.015,
            "lp/mm": 1.4,
        },
        "roi 11": {
            "distance from center": 0.13,
            "angle": 145,
            "roi radius": 0.015,
            "lp/mm": 1.6,
        },
        "roi 12": {
            "distance from center": 0.135,
            "angle": -142,
            "roi radius": 0.011,
            "lp/mm": 1.8,
        },
    }
    low_contrast_background_roi_settings = {
        "roi 1": {"distance from center": 0.65, "angle": 30, "roi radius": 0.025},
        "roi 2": {"distance from center": 0.65, "angle": 120, "roi radius": 0.025},
        "roi 3": {"distance from center": 0.65, "angle": 210, "roi radius": 0.025},
        "roi 4": {"distance from center": 0.65, "angle": 300, "roi radius": 0.025},
    }
    low_contrast_roi_settings = {
        # set 1
        "roi 1": {"distance from center": 0.785, "angle": 30, "roi radius": 0.025},
        "roi 2": {"distance from center": 0.785, "angle": 45, "roi radius": 0.025},
        "roi 3": {"distance from center": 0.785, "angle": 60, "roi radius": 0.025},
        "roi 4": {"distance from center": 0.785, "angle": 75, "roi radius": 0.025},
        "roi 5": {"distance from center": 0.785, "angle": 90, "roi radius": 0.025},
        "roi 6": {"distance from center": 0.785, "angle": 105, "roi radius": 0.025},
        "roi 7": {"distance from center": 0.785, "angle": 120, "roi radius": 0.025},
        "roi 8": {"distance from center": 0.785, "angle": 135, "roi radius": 0.025},
        "roi 9": {"distance from center": 0.785, "angle": 150, "roi radius": 0.025},
        # set 2
        "roi 10": {"distance from center": 0.785, "angle": 210, "roi radius": 0.025},
        "roi 11": {"distance from center": 0.785, "angle": 225, "roi radius": 0.025},
        "roi 12": {"distance from center": 0.785, "angle": 240, "roi radius": 0.025},
        "roi 13": {"distance from center": 0.785, "angle": 255, "roi radius": 0.025},
        "roi 14": {"distance from center": 0.785, "angle": 270, "roi radius": 0.025},
        "roi 15": {"distance from center": 0.785, "angle": 285, "roi radius": 0.025},
        "roi 16": {"distance from center": 0.785, "angle": 300, "roi radius": 0.025},
        "roi 17": {"distance from center": 0.785, "angle": 315, "roi radius": 0.025},
        "roi 18": {"distance from center": 0.785, "angle": 330, "roi radius": 0.025},
    }

    @staticmethod
    def run_demo() -> None:
        """Run the Leeds TOR phantom analysis demonstration."""
        leeds = LeedsTOR.from_demo_image()
        leeds.analyze()
        leeds.plot_analyzed_image()

    @lru_cache()
    def _phantom_angle_calc(self) -> float:
        """Determine the angle of the phantom.

        This is done by searching for square-like boxes of the canny image. There are usually two: one lead and
        one copper. The box with the highest intensity (lead) is identified. The angle from the center of the lead
        square bounding box and the phantom center determines the phantom angle.

        Returns
        -------
        angle : float
            The angle in degrees
        """
        start_angle_deg = self._determine_start_angle_for_circle_profile()
        circle = self._circle_profile_for_phantom_angle(start_angle_deg, is_ccw=True)
        peak_idx, _ = circle.find_fwxm_peaks(threshold=0.6, max_number=1)

        shift_percent = peak_idx[0] / len(circle.values)
        shift_radians = shift_percent * 2 * np.pi
        shift_radians_corrected = 2 * np.pi - shift_radians

        angle = np.degrees(shift_radians_corrected) + start_angle_deg
        return angle

    def _phantom_radius_calc(self) -> float:
        """Determine the radius of the phantom.

        The radius is determined by finding the largest of the detected blobs of the canny image and taking
        its major axis length.

        Returns
        -------
        radius : float
            The radius of the phantom in pixels. The actual value is not important; it is used for scaling the
            distances to the low and high contrast ROIs.
        """
        return math.sqrt(self.phantom_ski_region.bbox_area) * 0.515

    def _determine_start_angle_for_circle_profile(self) -> float:
        """Determine an appropriate angle for starting the circular profile
        used to determine the phantom angle.

        In most cases we can just use 0 degs but for the case where the phantom
        is set up near 0 degs, the peak of the circular profile will be split
        between the left and right sides of the profile.  We can check for this
        case by looking at a few of the peak indexes and determining whether
        they are all on the left or right side of the profile or split left and
        right.  If they're split left and right, then we we need to use a
        different circular profile start angle  to get an accurate angle
        determination

        Returns
        -------
        start_angle_deg: float
            The start angle to be used for the circular profile used to determine the
            phantom rotation.
        """

        circle = self._circle_profile_for_phantom_angle(0)
        peak_idxs, _ = circle.find_fwxm_peaks(threshold=0.6, max_number=4)
        on_left_half = [x < len(circle.values) / 2 for x in peak_idxs]
        aligned_to_zero_deg = not (all(on_left_half) or not any(on_left_half))
        return 90 if aligned_to_zero_deg else 0

    def _preprocess(self) -> None:
        self._check_if_counter_clockwise()

    def _check_if_counter_clockwise(self) -> None:
        """Determine if the low-contrast bubbles go from high to low clockwise or counter-clockwise."""
        circle = self._circle_profile_for_phantom_angle(0)
        peak_idx, _ = circle.find_fwxm_peaks(threshold=0.6, max_number=1)
        circle.values = np.roll(circle.values, -peak_idx[0])
        _, first_set = circle.find_peaks(
            search_region=(0.05, 0.45), threshold=0, min_distance=0.025, max_number=9
        )
        _, second_set = circle.find_peaks(
            search_region=(0.55, 0.95), threshold=0, min_distance=0.025, max_number=9
        )
        self._is_ccw = max(first_set) > max(second_set)
        if not self._is_ccw:
            self.image.fliplr()
            del (
                self.phantom_ski_region
            )  # clear the property to calculate it again since we flipped it

    def _circle_profile_for_phantom_angle(
        self, start_angle_deg: float, is_ccw: bool = False
    ) -> CollapsedCircleProfile:
        """Create a circular profile centered at phantom origin

        Parameters
        ----------
        start_angle_deg: float

            Angle in degrees at which to start the profile
        Returns
        -------
        circle : CollapsedCircleProfile
            The circular profile centered on the phantom center and origin set to the given start angle.
        """
        circle = CollapsedCircleProfile(
            self.phantom_center,
            self.phantom_radius * 0.79,
            self.image.array,
            width_ratio=0.04,
            ccw=is_ccw,
            start_angle=np.deg2rad(start_angle_deg),
        )
        circle.ground()
        circle.filter(size=0.01)
        circle.invert()
        return circle

    def _check_inversion(self):
        """We recycle the circle profile used for angle detection to determine the correct inversion
        The profile is mostly even except the bright lead area. If the lead area is darker than the mean, it's inverted."""
        circle = self._circle_profile_for_phantom_angle(start_angle_deg=0)
        p2, p50, p98 = np.percentile(circle.values, [2, 50, 98])
        if abs(p50 - p98) < abs(p50 - p2):
            self.image.invert()


class LeedsTORBlue(LeedsTOR):
    """The Leeds TOR (Blue) is for analyzing older Leeds phantoms which have slightly offset ROIs compared to the newer, red-ring variant."""

    common_name = "Leeds (Blue)"
    high_contrast_roi_settings = {
        "roi 1": {
            "distance from center": 0.3,
            "angle": 54.8,
            "roi radius": 0.04,
            "lp/mm": 0.5,
        },
        "roi 2": {
            "distance from center": 0.187,
            "angle": 25.1,
            "roi radius": 0.04,
            "lp/mm": 0.56,
        },
        "roi 3": {
            "distance from center": 0.187,
            "angle": -27.5,
            "roi radius": 0.04,
            "lp/mm": 0.63,
        },
        "roi 4": {
            "distance from center": 0.252,
            "angle": 79.7,
            "roi radius": 0.03,
            "lp/mm": 0.71,
        },
        "roi 5": {
            "distance from center": 0.092,
            "angle": 63.4,
            "roi radius": 0.03,
            "lp/mm": 0.8,
        },
        "roi 6": {
            "distance from center": 0.094,
            "angle": -65,
            "roi radius": 0.02,
            "lp/mm": 0.9,
        },
        "roi 7": {
            "distance from center": 0.252,
            "angle": -260,
            "roi radius": 0.02,
            "lp/mm": 1.0,
        },
        "roi 8": {
            "distance from center": 0.094,
            "angle": -240,
            "roi radius": 0.018,
            "lp/mm": 1.12,
        },
        "roi 9": {
            "distance from center": 0.0958,
            "angle": -120,
            "roi radius": 0.018,
            "lp/mm": 1.25,
        },
        "roi 10": {
            "distance from center": 0.27,
            "angle": 115,
            "roi radius": 0.015,
            "lp/mm": 1.4,
        },
        "roi 11": {
            "distance from center": 0.13,
            "angle": 150,
            "roi radius": 0.011,
            "lp/mm": 1.6,
        },
        "roi 12": {
            "distance from center": 0.135,
            "angle": -150,
            "roi radius": 0.011,
            "lp/mm": 1.8,
        },
    }
    low_contrast_background_roi_settings = {
        "roi 1": {"distance from center": 0.6, "angle": 30, "roi radius": 0.025},
        "roi 2": {"distance from center": 0.6, "angle": 120, "roi radius": 0.025},
        "roi 3": {"distance from center": 0.6, "angle": 210, "roi radius": 0.025},
        "roi 4": {"distance from center": 0.6, "angle": 300, "roi radius": 0.025},
    }
    low_contrast_roi_settings = {
        # set 1
        "roi 1": {"distance from center": 0.83, "angle": 30, "roi radius": 0.025},
        "roi 2": {"distance from center": 0.83, "angle": 45, "roi radius": 0.025},
        "roi 3": {"distance from center": 0.83, "angle": 60, "roi radius": 0.025},
        "roi 4": {"distance from center": 0.83, "angle": 75, "roi radius": 0.025},
        "roi 5": {"distance from center": 0.83, "angle": 90, "roi radius": 0.025},
        "roi 6": {"distance from center": 0.83, "angle": 105, "roi radius": 0.025},
        "roi 7": {"distance from center": 0.83, "angle": 120, "roi radius": 0.025},
        "roi 8": {"distance from center": 0.83, "angle": 135, "roi radius": 0.025},
        "roi 9": {"distance from center": 0.83, "angle": 150, "roi radius": 0.025},
        # set 2
        "roi 10": {"distance from center": 0.83, "angle": 210, "roi radius": 0.025},
        "roi 11": {"distance from center": 0.83, "angle": 225, "roi radius": 0.025},
        "roi 12": {"distance from center": 0.83, "angle": 240, "roi radius": 0.025},
        "roi 13": {"distance from center": 0.83, "angle": 255, "roi radius": 0.025},
        "roi 14": {"distance from center": 0.83, "angle": 270, "roi radius": 0.025},
        "roi 15": {"distance from center": 0.83, "angle": 285, "roi radius": 0.025},
        "roi 16": {"distance from center": 0.83, "angle": 300, "roi radius": 0.025},
        "roi 17": {"distance from center": 0.83, "angle": 315, "roi radius": 0.025},
        "roi 18": {"distance from center": 0.83, "angle": 330, "roi radius": 0.025},
    }

    @classmethod
    def from_demo_image(cls):
        raise NotImplementedError("There is no demo file for this analysis")


class DoselabMC2kV(ImagePhantomBase):
    common_name = "Doselab MC2 kV"
    _demo_filename = "Doselab_kV.dcm"
    phantom_bbox_size_mm2 = 26300
    detection_conditions = [is_right_size]
    phantom_outline_object = {"Rectangle": {"width ratio": 0.55, "height ratio": 0.63}}
    low_contrast_background_roi_settings = {
        "roi 1": {"distance from center": 0.27, "angle": 48.5, "roi radius": 0.025},
    }
    low_contrast_roi_settings = {
        "roi 1": {"distance from center": 0.27, "angle": -48.5, "roi radius": 0.025},
        "roi 2": {"distance from center": 0.225, "angle": -65, "roi radius": 0.025},
        "roi 3": {"distance from center": 0.205, "angle": -88.5, "roi radius": 0.025},
        "roi 4": {"distance from center": 0.22, "angle": -110, "roi radius": 0.025},
        "roi 5": {"distance from center": 0.22, "angle": 110, "roi radius": 0.025},
        "roi 6": {"distance from center": 0.205, "angle": 88.5, "roi radius": 0.025},
        "roi 7": {"distance from center": 0.225, "angle": 65, "roi radius": 0.025},
    }
    high_contrast_roi_settings = {
        "roi 1": {
            "distance from center": 0.17,
            "angle": -20,
            "roi radius": 0.013,
            "lp/mm": 0.6,
        },
        "roi 2": {
            "distance from center": 0.16,
            "angle": -2,
            "roi radius": 0.007,
            "lp/mm": 1.2,
        },
        "roi 3": {
            "distance from center": 0.164,
            "angle": 12.8,
            "roi radius": 0.005,
            "lp/mm": 1.8,
        },
        "roi 4": {
            "distance from center": 0.175,
            "angle": 24.7,
            "roi radius": 0.0035,
            "lp/mm": 2.4,
        },
    }

    @staticmethod
    def run_demo() -> None:
        """Run the Doselab MC2 kV-area phantom analysis demonstration."""
        leeds = DoselabMC2kV.from_demo_image()
        leeds.analyze()
        leeds.plot_analyzed_image()

    def _phantom_radius_calc(self) -> float:
        return math.sqrt(self.phantom_ski_region.bbox_area) * 1.214

    def _phantom_angle_calc(self) -> float:
        roi = self.phantom_ski_region
        angle = np.degrees(roi.orientation) + 90
        if not np.isclose(angle, 45, atol=5):
            raise ValueError(
                "Angles not close enough to the ideal 45 degrees. Check phantom setup or override angle."
            )
        return angle


class DoselabMC2MV(DoselabMC2kV):
    common_name = "Doselab MC2 MV"
    _demo_filename = "Doselab_MV.dcm"
    low_contrast_background_roi_settings = {
        "roi 1": {"distance from center": 0.27, "angle": 48.5, "roi radius": 0.025},
    }
    low_contrast_roi_settings = {
        "roi 1": {"distance from center": 0.27, "angle": -48.5, "roi radius": 0.025},
        "roi 2": {"distance from center": 0.225, "angle": -65, "roi radius": 0.025},
        "roi 3": {"distance from center": 0.205, "angle": -88.5, "roi radius": 0.025},
        "roi 4": {"distance from center": 0.22, "angle": -110, "roi radius": 0.025},
        "roi 5": {"distance from center": 0.22, "angle": 110, "roi radius": 0.025},
        "roi 6": {"distance from center": 0.205, "angle": 88.5, "roi radius": 0.025},
        "roi 7": {"distance from center": 0.225, "angle": 65, "roi radius": 0.025},
    }
    high_contrast_roi_settings = {
        "roi 1": {
            "distance from center": 0.23,
            "angle": -135.3,
            "roi radius": 0.012,
            "lp/mm": 0.1,
        },
        "roi 2": {
            "distance from center": 0.173,
            "angle": 161,
            "roi radius": 0.012,
            "lp/mm": 0.2,
        },
        "roi 3": {
            "distance from center": 0.237,
            "angle": 133,
            "roi radius": 0.012,
            "lp/mm": 0.4,
        },
        "roi 4": {
            "distance from center": 0.298,
            "angle": 122.9,
            "roi radius": 0.01,
            "lp/mm": 0.8,
        },
    }

    @staticmethod
    def run_demo() -> None:
        """Run the Doselab MC2 MV-area phantom analysis demonstration."""
        leeds = DoselabMC2MV.from_demo_image()
        leeds.analyze()
        leeds.plot_analyzed_image()


def take_centermost_roi(rprops: List[RegionProperties], image_shape: Tuple[int, int]):
    """Return the ROI that is closest to the center."""
    larger_rois = [
        rprop for rprop in rprops if rprop.area > 20 and rprop.eccentricity < 0.9
    ]  # drop stray pixel ROIs and line-like ROIs
    center_roi = sorted(
        larger_rois,
        key=lambda p: abs(p.centroid[0] - image_shape[0] / 2)
        + abs(p.centroid[1] - image_shape[1] / 2),
    )[0]
    return center_roi<|MERGE_RESOLUTION|>--- conflicted
+++ resolved
@@ -1786,14 +1786,9 @@
 class SNCkV(ImagePhantomBase):
     _demo_filename = "SNC-kV.dcm"
     common_name = "SNC kV-QA"
-<<<<<<< HEAD
-    phantom_bbox_size_mm2 = 134**2
-    detection_conditions = [is_centered, is_right_size]
-=======
     phantom_bbox_size_mm2 = 134 ** 2
     roi_match_condition = 'closest'
     detection_conditions = [is_centered, is_right_size, is_square]
->>>>>>> 462dcee5
     phantom_outline_object = {"Rectangle": {"width ratio": 7.7, "height ratio": 5.6}}
     high_contrast_roi_settings = {
         "roi 1": {
@@ -1870,12 +1865,7 @@
 class SNCMV(SNCkV):
     _demo_filename = "SNC-MV.dcm"
     common_name = "SNC MV-QA"
-<<<<<<< HEAD
-    phantom_bbox_size_mm2 = 118**2
-    detection_conditions = [is_centered, is_right_size]
-=======
     phantom_bbox_size_mm2 = 118 ** 2
->>>>>>> 462dcee5
     phantom_outline_object = {"Rectangle": {"width ratio": 7.5, "height ratio": 7.5}}
     high_contrast_roi_settings = {
         "roi 1": {
