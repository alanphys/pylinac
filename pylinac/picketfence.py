"""The picket fence module is meant for analyzing EPID images where a "picket fence" MLC pattern has been made.
Physicists regularly check MLC positioning through this test. This test can be done using film and one can
"eyeball" it, but this is the 21st century and we have numerous ways of quantifying such data. This module
attains to be one of them. It can load in an EPID dicom image (or superimpose multiple images) and determine the MLC peaks, error of each MLC
pair to the picket, and give a few visual indicators for passing/warning/failing.

Features:

* **Analyze any MLC type** - Both default MLCs and custom MLCs can be used.
* **Easy-to-read pass/warn/fail overlay** - Analysis gives you easy-to-read tools for determining the status of an MLC pair.
* **Any Source-to-Image distance** - Whatever your clinic uses as the SID for picket fence, pylinac can account for it.
* **Account for panel translation** - Have an off-CAX setup? No problem. Translate your EPID and pylinac knows.
* **Account for panel sag** - If your EPID sags at certain angles, just tell pylinac and the results will be shifted.
"""
from __future__ import annotations

import copy
import enum
import io
import os.path as osp
import statistics
import warnings
import webbrowser
from functools import cached_property
from io import BytesIO
from itertools import cycle, groupby
from pathlib import Path
from typing import BinaryIO, Iterable, Sequence

import matplotlib.pyplot as plt
import numpy as np
from mpl_toolkits.axes_grid1 import make_axes_locatable
from py_linq import Enumerable

from . import Normalization
from .core import image, pdf
from .core.geometry import Line, Point, Rectangle
from .core.io import get_url, retrieve_demo_file
from .core.profile import FWXMProfilePhysical, MultiProfile
<<<<<<< HEAD
from .core.utilities import QuaacDatum, QuaacMixin, ResultBase, convert_to_enum
=======
from .core.utilities import ResultBase, ResultsDataMixin, convert_to_enum
>>>>>>> 7c50b2ee
from .log_analyzer import load_log
from .metrics.image import SizedDiskLocator

LEFT_MLC_PREFIX = "A"
RIGHT_MLC_PREFIX = "B"


class Orientation(enum.Enum):
    """Possible orientations of the image"""

    UP_DOWN = "Up-Down"  #:
    LEFT_RIGHT = "Left-Right"  #:


class MLCArrangement:
    """Construct an MLC array"""

    def __init__(self, leaf_arrangement: list[tuple[int, float]], offset: float = 0):
        """

        Parameters
        ----------
        leaf_arrangement
            Description of the leaf arrangement. List of tuples containing the number of leaves and leaf width.
            E.g. (10, 5) is 10 leaves with 5mm widths.
        offset
            The offset in mm of the leaves. Used for asymmetric arrangements. E.g. -2.5mm will shift the arrangement 2.5mm to the left.
        """
        self.centers = []
        self.widths = []
        rolling_edge = 0
        for leaf_num, width in leaf_arrangement:
            self.centers += np.arange(
                start=rolling_edge + width / 2,
                stop=leaf_num * width + rolling_edge + width / 2,
                step=width,
            ).tolist()
            rolling_edge = self.centers[-1] + width / 2
            self.widths += [width] * leaf_num
        self.centers = [c - np.mean(self.centers) + offset for c in self.centers]

    @property
    def leaves(self) -> list[int]:
        """The leaf numbers; index pairs with the centers. Assumes that
        the first leaf center is toward the target and the last leaf center is towards the gun.
        """
        return np.arange(1, len(self.centers) + 1, dtype=int)[::-1].tolist()


class MLC(enum.Enum):
    """The pre-built MLC types"""

    MILLENNIUM = {
        "name": "Millennium",
        "arrangement": MLCArrangement([(10, 10), (40, 5), (10, 10)]),
    }  #:
    HD_MILLENNIUM = {
        "name": "HD Millennium",
        "arrangement": MLCArrangement([(14, 5), (32, 2.5), (14, 5)]),
    }  #:
    BMOD = {
        "name": "B Mod",
        "arrangement": MLCArrangement([(40, 4)]),
    }  #:
    AGILITY = {
        "name": "Agility",
        "arrangement": MLCArrangement([(80, 5)]),
    }  #:
    MLCI = {
        "name": "MLCi",
        "arrangement": MLCArrangement([(40, 10)]),
    }  #:
    # Halcyon reference
    # https://aapm.onlinelibrary.wiley.com/doi/pdf/10.1002/acm2.12568
    HALCYON_DISTAL = {
        "name": "Halcyon distal",
        "arrangement": MLCArrangement([(28, 10)]),
    }  #:
    HALCYON_PROXIMAL = {
        "name": "Halcyon proximal",
        "arrangement": MLCArrangement([(29, 10)]),
    }  #:


class PFResult(ResultBase):
    """This class should not be called directly. It is returned by the ``results_data()`` method.
    It is a dataclass under the hood and thus comes with all the dunder magic.

    Use the following attributes as normal class attributes."""

    tolerance_mm: float  #:
    action_tolerance_mm: float | None  #:
    percent_leaves_passing: float  #:
    number_of_pickets: int  #:
    absolute_median_error_mm: float  #:
    max_error_mm: float  #:
    max_error_picket: int  #:
    max_error_leaf: str | int  #:
    mean_picket_spacing_mm: float  #:
    offsets_from_cax_mm: list[float]  #:
    passed: bool  #:
    failed_leaves: list[str] | list[int]  #:
    mlc_skew: float  #:
    picket_widths: dict[str, dict[str, float]]  #:
    mlc_positions_by_leaf: dict[str, list[float]]  #:
    mlc_errors_by_leaf: dict[str, list[float]]  #:


class PFDicomImage(image.LinacDicomImage):
    """A subclass of a DICOM image that checks for noise and inversion when instantiated. Can also adjust for EPID sag."""

    _central_axis: Point | None  #:

    def __init__(self, path: str, **kwargs):
        crop_mm = kwargs.pop("crop_mm", 3)
        self._central_axis = kwargs.pop("central_axis", None)
        super().__init__(path, **kwargs)
        # crop the images so that Elekta images don't fail. See #168
        crop_pixels = int(round(crop_mm * self.dpmm))
        self.crop(pixels=crop_pixels)
        # self.invert()  # EPID images are always inverted; rather than check inversion, just flip it.
        self._check_for_noise()
        # Possibly revert/change the below if inversion detection doesn't work so well
        self.check_inversion(box_size=10, position=(0.01, 0.01))

    def _check_for_noise(self) -> None:
        """Check if the image has extreme noise (dead pixel, etc) by comparing
        min/max to 1/99 percentiles and smoothing if need be."""
        safety_stop = 5
        while self._has_noise() and safety_stop > 0:
            self.filter(size=3)
            safety_stop -= 1

    def _has_noise(self) -> bool:
        """Helper method to determine if there is spurious signal in the image."""
        min = self.array.min()
        max = self.array.max()
        near_min, near_max = np.percentile(self.array, [0.5, 99.5])
        max_is_extreme = max > near_max * 1.25
        min_is_extreme = (min < near_min * 0.75) and (
            abs(min - near_min) > 0.1 * (near_max - near_min)
        )
        return max_is_extreme or min_is_extreme

    def adjust_for_sag(self, sag: int, orientation: str | Orientation) -> None:
        """Roll the image to adjust for EPID sag."""
        orient = convert_to_enum(orientation, Orientation)
        direction = "y" if orient == Orientation.UP_DOWN else "x"
        self.roll(direction, sag)

    @property
    def center(self) -> Point:
        """Override the central axis call in the event we passed it directly"""
        if self._central_axis is not None:
            # convert from physical to pixel
            cax_shift = Point(
                x=self._central_axis.x * self.dpmm, y=self._central_axis.y * self.dpmm
            )
            # shift from center to BB position
            cax = super().center + cax_shift
            # invert the y-axis for plotting purposes/consistency
            cax.y = 2 * (self.shape[0] // 2) - cax.y
            return cax
        else:
            return super().center


<<<<<<< HEAD
class PicketFence(QuaacMixin):
=======
class PicketFence(ResultsDataMixin[PFResult]):
>>>>>>> 7c50b2ee
    """A class used for analyzing EPID images where radiation strips have been formed by the
    MLCs. The strips are assumed to be parallel to one another and normal to the image edge;
    i.e. a "left-right" or "up-down" orientation is assumed. Further work could follow up by accounting
    for any angle.
    """

    _from_bb_setup: bool = False
    _bb_image: image.LinacDicomImage | None = None
    leaf_analysis_width: float  #:
    mlc_meas: list  #:
    pickets: list  #:
    tolerance: float  #:
    action_tolerance: float  #:
    image: PFDicomImage  #:

    def __init__(
        self,
        filename: str | Path | BinaryIO,
        filter: int | None = None,
        log: str | None = None,
        use_filename: bool = False,
        mlc: MLC | MLCArrangement | str = MLC.MILLENNIUM,
        crop_mm: int = 3,
        image_kwargs: dict | None = None,
    ):
        """
        Parameters
        ----------
        filename
            Name of the file as a string or a file-like object.
        filter
            If None (default), no filtering will be done to the image.
            If an int, will perform median filtering over image of size ``filter``.
        log
            Path to a log file corresponding to the delivery. The expected fluence of the log file is
            used to construct the pickets. MLC peaks are then compared to an absolute reference instead of
            a fitted picket.
        use_filename
            If False (default), no action will be performed.
            If True, the filename will be searched for keywords that describe the gantry and/or collimator angle.
            For example, if set to True and the file name was "PF_gantry45.dcm" the gantry would be interpreted as being at 45 degrees.
        mlc
            The MLC model of the image. Must be an option from the enum :class:`~pylinac.picketfence.MLCs` or
            an :class:`~pylinac.picketfence.MLCArrangement`.
        crop_mm
            The number of mm to crop from all edges. Elekta is infamous for having columns of dead pixels on the side of their images.
            These need to be cleaned up first. For Varian images, this really shouldn't make a difference unless the pickets are
            very close to the edge. Generally speaking, they shouldn't be for the best accuracy.
        """

        if filename is not None:
            img_kwargs = image_kwargs or {}
            self.image = PFDicomImage(
                filename, use_filenames=use_filename, crop_mm=crop_mm, **img_kwargs
            )
            if isinstance(filter, int):
                self.image.filter(size=filter)
            self.image.ground()
            self.image.normalize()
        if log is not None:
            self._load_log(log)
        else:
            self._log_fits = None
        self._is_analyzed = False
        self.mlc = self._get_mlc_arrangement(mlc)

    @staticmethod
    def _get_mlc_arrangement(value: MLC | MLCArrangement | str) -> MLCArrangement:
        if isinstance(value, MLC):
            return value.value["arrangement"]
        if isinstance(value, MLCArrangement):
            return value
        if isinstance(value, str):
            return [
                member.value["arrangement"]
                for name, member in MLC.__members__.items()
                if member.value["name"] == value
            ][0]

    @classmethod
    def from_url(cls, url: str, filter: int = None, image_kwargs: dict | None = None):
        """Instantiate from a URL."""
        filename = get_url(url, progress_bar=True)
        return cls(filename, filter=filter, image_kwargs=image_kwargs)

    @classmethod
    def from_demo_image(cls, filter: int = None):
        """Construct a PicketFence instance using the demo image."""
        demo_file = retrieve_demo_file(name="AS1200.dcm")
        return cls(demo_file, filter=filter)

    @classmethod
    def from_multiple_images(
        cls,
        path_list: Iterable[str | Path],
        stretch_each: bool = True,
        method: str = "mean",
        mlc: MLC | MLCArrangement | str = MLC.MILLENNIUM,
        **kwargs,
    ):
        """Load and superimpose multiple images and instantiate a PF object.

        Parameters
        ----------
        path_list : iterable
            An iterable of path locations to the files to be loaded/combined.
        stretch_each : bool
            Whether to stretch each image individually before combining. See ``load_multiples``.
        method : {'sum', 'mean'}
            The method to combine the images. See ``load_multiples``.
        mlc : MLC, MLCArrangement, or str
            The MLC model of the image. Must be an option from the enum :class:`~pylinac.picketfence.MLCs` or
            an :class:`~pylinac.picketfence.MLCArrangement`.
        kwargs
            Passed to :func:`~pylinac.core.image.load_multiples` and to the PicketFence constructor.
        """
        with io.BytesIO() as stream:
            img = image.load_multiples(
                path_list,
                stretch_each=stretch_each,
                method=method,
                loader=PFDicomImage,
                **kwargs,
            )
            img.save(stream)
            stream.seek(0)
            # there is a parameter name mismatch between the PFDicomImage and PicketFence constructors
            # Dicom uses "use_filenames" and PicketFence uses "use_filename" 😖
            use_filename = kwargs.pop("use_filenames", False)
            return cls(stream, mlc=mlc, use_filename=use_filename, **kwargs)

    @classmethod
    def from_bb_setup(
        cls, *args, bb_image: str | Path | BinaryIO, bb_diameter: float, **kwargs
    ):
        """Construct a PicketFence instance using a BB setup image to find the CAX first.
        The CAX of the PF image is then overridden w/ the BB location from the first image.

        Thank the French for this."""
        bb_image = image.load(bb_image)
        caxs = bb_image.compute(
            metrics=SizedDiskLocator.from_center_physical(
                expected_position_mm=(0, 0),
                search_window_mm=(30 + bb_diameter, 30 + bb_diameter),
                radius_mm=bb_diameter / 2,
                radius_tolerance_mm=bb_diameter * 0.1 + 1,
            )
        )
        cax_shift = caxs[0] - bb_image.center
        # we convert to physical because we may have images of different sizes/dpmms
        cax_physical_shift = Point(
            x=cax_shift.x / bb_image.dpmm, y=cax_shift.y / bb_image.dpmm
        )
        instance = cls(
            *args, **kwargs, image_kwargs={"central_axis": cax_physical_shift}
        )
        instance._from_bb_setup = True
        instance._bb_image = bb_image
        return instance

    @property
    def passed(self) -> bool:
        """Boolean specifying if all MLC positions were within tolerance."""
        # nested all because each measurement returns a list of booleans. So all the passes of each measurement must all pass.
        return all(all(m.passed) for m in self.mlc_meas)

    @property
    def percent_passing(self) -> float:
        """Return the percentage of MLC positions under tolerance."""
        num_meas = Enumerable(self.mlc_meas).select_many(lambda m: m.passed).count()
        num_pass = (
            Enumerable(self.mlc_meas)
            .select_many(lambda m: m.passed)
            .count(lambda p: bool(p) is True)
        )
        return float(100 * num_pass / num_meas)

    @property
    def max_error(self) -> float:
        """Return the maximum error found."""
        return float(np.max(np.abs(self._flattened_errors())))

    @property
    def max_error_picket(self) -> int:
        """Return the picket number where the maximum error occurred."""
        return (
            Enumerable(self.mlc_meas)
            .order_by_descending(lambda m: np.max(np.abs(m.error)))
            .select(lambda m: m.picket_num)
            .first()
        )

    def picket_width_stat(self, picket: int, metric: str = "max") -> float:
        """Get the statistic of the picket width for the given picket.

        Parameters
        ----------
        picket
            The picket number to analyze.
        metric
            The metric to use. One of 'max', 'median', 'mean', 'min'.
        """
        picket_widths = [
            m.profile.field_width_mm for m in self.mlc_meas if m.picket_num == picket
        ]
        if metric == "max":
            return max(picket_widths)
        elif metric == "median":
            return statistics.median(picket_widths)
        elif metric == "mean":
            return statistics.mean(picket_widths)
        elif metric == "min":
            return min(picket_widths)

    @property
    def max_error_leaf(self) -> int | str:
        """Return the leaf/leaf pair that had the maximum error.
        This will be a single int value (i.e. either/both A and B) for classic analysis or a fully-qualified name for separate analysis. E.g. A43
        """
        if not self.separate_leaves:
            return (
                Enumerable(self.mlc_meas)
                .order_by_descending(lambda m: np.max(np.abs(m.error)))
                .select(lambda m: m.full_leaf_nums[0])
                .first()
            )
        else:
            max_meas = (
                Enumerable(self.mlc_meas)
                .order_by_descending(lambda m: np.max(np.abs(m.error)))
                .first()
            )
            if abs(max_meas.error[0]) > abs(max_meas.error[1]):
                return max_meas.full_leaf_nums[0]
            else:
                return max_meas.full_leaf_nums[1]

    def _flattened_errors(self) -> list[float]:
        return Enumerable(self.mlc_meas).select_many(lambda m: m.error).to_list()

    def failed_leaves(self) -> list[int] | list[str]:
        """A list of the failed leaves. Either the leaf number or the bank+leaf number if using separate leaves."""
        if not self._is_analyzed:
            raise ValueError(
                "It appears the PF image has not been analyzed yet. Use .analyze() first."
            )
        failing_sets = Enumerable(self.mlc_meas).where(lambda m: not all(m.passed))
        if not self.separate_leaves:
            return failing_sets.select(lambda m: m.leaf_num).distinct().to_list()
        else:
            return (
                failing_sets.select_many(
                    lambda m: [
                        m.full_leaf_nums[idx]
                        for idx, passed in enumerate(m.passed)
                        if not passed
                    ]
                )
                .distinct()
                .to_list()
            )

    @property
    def abs_median_error(self) -> float:
        """Return the median error found."""
        return float(np.median(np.abs(self._flattened_errors())))

    @property
    def num_pickets(self) -> int:
        """Return the number of pickets determined."""
        return len(self.pickets)

    @property
    def mean_picket_spacing(self) -> float:
        """The average distance between pickets in mm."""
        sorted_pickets = sorted(self.pickets, key=lambda x: x.dist2cax)
        return float(
            np.mean(
                [
                    abs(sorted_pickets[idx].dist2cax - sorted_pickets[idx + 1].dist2cax)
                    for idx in range(len(sorted_pickets) - 1)
                ]
            )
        )

    def plot_leaf_profile(self, leaf: str | int, picket: int, show: bool = True):
        """Plot the leaf profile of a given leaf pair parallel to leaf motion.

        Parameters
        ----------
        leaf
            The leaf to plot. If ``separate_leaves`` is True, this will be a string like "A15" or "B33".
            If ``separate_leaves`` is False, this must be an int, like ``15`` or ``33``.
        picket
            An int of the picket number. Pickets start from the 0-side of an image. E.g. for left-right PFs, this would start on the left; for up-down this would start at the bottom.
        """
        mlc_meas = Enumerable(self.mlc_meas).single(
            lambda m: leaf in m.full_leaf_nums and m.picket_num == picket
        )
        ax = mlc_meas.plot_detailed_profile()
        ax.set_title(f"MLC profile Leaf: {leaf}, Picket: {picket}")
        for lg, rg, m in zip(
            self.pickets[picket].left_guard_separated,
            self.pickets[picket].right_guard_separated,
            mlc_meas.marker_lines,
        ):
            g_val = lg(m.point1.y)
            rg_val = rg(m.point1.y)
            ax.axvline(g_val, color="green", label="Guard rail")
            ax.axvline(rg_val, color="green", label="Guard rail")
        ax.legend()
        if show:
            plt.show()

    def save_leaf_profile(
        self,
        filename: str | Path | BinaryIO,
        leaf: str | int,
        picket: int,
        **kwargs,
    ):
        """Save the leaf profile plot to disk or stream. See plot_leaf_profile for parameter hints. Kwargs are passed to matplotlib.savefig()"""
        self.plot_leaf_profile(leaf, picket, show=False)
        plt.savefig(filename, **kwargs)
        if not isinstance(filename, BytesIO):
            print(f"Picket fence leaf profile saved to: {osp.abspath(filename)}")

    def _load_log(self, log: str) -> None:
        """Load a machine log that corresponds to the picket fence delivery.

        This log determines the location of the pickets. The MLC peaks are then compared to the expected log pickets,
        not a simple fit of the peaks."""
        # load the log fluence image
        mlog = load_log(log)
        fl = mlog.fluence.expected.calc_map(equal_aspect=True)
        fli = image.load(
            fl, dpi=254
        )  # 254 pix/in => 1 pix/0.1mm (default fluence calc)

        # equate them such that they're the same size & DPI
        fluence_img, img_array = image.equate_images(fli, self.image)
        self.image.array = img_array.array

        # get picket fits from the modified fluence image
        pf = PicketFence.from_demo_image()
        pf.image = fluence_img
        pf.analyze()
        self._log_fits = cycle([p.get_fit() for p in pf.pickets])

    @staticmethod
    def run_demo(tolerance: float = 0.5, action_tolerance: float = None) -> None:
        """Run the Picket Fence demo using the demo image. See analyze() for parameter info."""
        pf = PicketFence.from_demo_image()
        pf.analyze(tolerance, action_tolerance=action_tolerance)
        print(pf.results())
        pf.plot_analyzed_image(leaf_error_subplot=True)

    def analyze(
        self,
        tolerance: float = 0.5,
        action_tolerance: float | None = None,
        num_pickets: int | None = None,
        sag_adjustment: float | int = 0,
        orientation: Orientation | str | None = None,
        invert: bool = False,
        leaf_analysis_width_ratio: float = 0.4,
        picket_spacing: float | None = None,
        height_threshold: float = 0.5,
        edge_threshold: float = 1.5,
        peak_sort: str = "peak_heights",
        required_prominence: float = 0.2,
        fwxm: int = 50,
        separate_leaves: bool = False,
        nominal_gap_mm: float = 3,
        central_axis: Point | None = None,
    ) -> None:
        """Analyze the picket fence image.

        Parameters
        ----------
        tolerance
            The tolerance of difference in mm between an MLC pair position and the
            picket fit line.
        action_tolerance
            If None (default), no action tolerance is set or compared to.
            If an int or float, the MLC pair measurement is also compared to this
            tolerance. Must be lower than tolerance. This value is usually meant
            to indicate that a physicist should take an "action" to reduce the error,
            but should not stop treatment.
        num_pickets
            The number of pickets in the image. A helper parameter to limit the total number of pickets,
            only needed if analysis is catching more pickets than there really are.
        sag_adjustment
            The amount of shift in mm to apply to the image to correct for EPID sag.
            For Up-Down picket images, positive moves the image down, negative up.
            For Left-Right picket images, positive moves the image left, negative right.
        orientation
            If None (default), the orientation is automatically determined. If for some reason the determined
            orientation is not correct, you can pass it directly using this parameter.
            If passed a string with 'u' (e.g. 'up-down', 'u-d', 'up') it will set the orientation of the pickets as
            going up-down. If passed a string with 'l' (e.g. 'left-right', 'lr', 'left') it will set it as going
            left-right.
        invert
            If False (default), the inversion of the image is automatically detected and used.
            If True, the image inversion is reversed from the automatic detection. This is useful when runtime errors
            are encountered.
        leaf_analysis_width_ratio
            The ratio of the leaf width to use as part of the evaluation. E.g. if the ratio is 0.5, the center half of
            the leaf will be used. This helps avoid tongue and groove influence.
        picket_spacing
            If None (default), the spacing between pickets is determined automatically.
            If given, it should be an int or float specifying the number of **PIXELS** apart the pickets are.
        height_threshold
            The threshold that the MLC peak needs to be above to be considered a picket (vs background).
            Lower if not all leaves are being caught. Note that for FFF beams this would very likely need to be lowered.
        edge_threshold
            The threshold of pixel value standard deviation within the analysis window of the MLC leaf to be considered a full leaf.
            This is how pylinac removes MLCs that are eclipsed by the jaw. This also is how to
            omit or catch leaves at the edge of the field. Raise to catch more edge leaves.
        peak_sort
            Either 'peak_heights' or 'prominences'. This is the method for determining the peaks. Usually not needed
            unless the wrong number of pickets have been detected.
            See the scipy.signal.find_peaks function for more information.
        required_prominence
            The required height of the picket (not individual MLCs) to be considered a peak.
            Pylinac takes a mean of the image axis perpendicular to the leaf motion to get an initial guess of the peak
            locations and also to determine picket spacing. Changing this can be useful for wide-gap tests where
            the shape of the beam horns can form two or more local maximums in the picket area. Increase if for wide-gap
            images that are catching too many pickets. Consider lowering for FFF beams if there are analysis issues.

            .. warning::

                We do not recommend performing FFF wide-gap PF tests. Make your FFF pickets narrow or measure with a flat beam instead.

        fwxm
            For each MLC kiss, the profile is a curve from low to high to low. The FWXM (0-100) is the height to use to measure
            to determine the center of the curve, which is the surrogate for MLC kiss position. I.e. for each MLC kiss,
            what height of the picket should you use to actually determine the center location? It is unusual to change this.
            If you have something in the way (we've seen crazy examples with a BB in the way) you may want to increase this.
        separate_leaves
            Whether to analyze leaves individually (each tip) or as a set (combined, center of the picket). False is
            the default for backwards compatibility.
        nominal_gap_mm
            The expected gap of the pickets in mm. Only used when separate leaves is True. Due to the DLG and EPID
            scattering, this value will have to be determined by you with a known good delivery.
        central_axis
            The central axis of the beam. If None (default), the CAX is automatically determined. This
            is used for French regulations where the CAX is set to the BB location from a separate image.
        """
        if action_tolerance is not None and tolerance < action_tolerance:
            raise ValueError("Tolerance cannot be lower than the action tolerance")
        self.tolerance = tolerance
        self.action_tolerance = action_tolerance
        self.leaf_analysis_width = leaf_analysis_width_ratio
        self.separate_leaves = separate_leaves

        if central_axis:
            self.image._central_axis = central_axis

        if invert:
            self.image.invert()

        self._orientation = orientation
        # adjust for sag
        if sag_adjustment != 0:
            sag_pixels = int(round(sag_adjustment * self.image.dpmm))
            self.image.adjust_for_sag(sag_pixels, self.orientation)

        if self.orientation == Orientation.UP_DOWN:
            leaf_prof = np.mean(self.image, 0)
        else:
            leaf_prof = np.mean(self.image, 1)
        leaf_prof = MultiProfile(leaf_prof)
        leaf_prof.normalize()  # normalize so required prominence is also normalized.
        peak_idxs, peak_vals = leaf_prof.find_fwxm_peaks(
            min_distance=0.02,
            threshold=height_threshold,
            max_number=num_pickets,
            peak_sort=peak_sort,
            required_prominence=required_prominence,
        )
        if len(peak_idxs) == 0:
            raise ValueError(
                "No pickets were found. This can mean either an incorrect orientation or incorrect inversion. "
                "Try passing the correct orientation; if that fails, also set invert=True."
            )
        # get picket spacing if not set by user
        if picket_spacing is None:
            picket_spacing = np.median(np.diff(np.sort(peak_idxs)))

        # loop through each leaf row and analyze each MLC kiss
        self.mlc_meas = []
        for leaf_num, center, width in self._leaves_in_view(leaf_analysis_width_ratio):
            for picket_num, (picket_idx, picket_peak_val) in enumerate(
                zip(peak_idxs, peak_vals)
            ):
                window = self._get_mlc_window(
                    leaf_center=center,
                    leaf_width=width,
                    approx_idx=picket_idx,
                    spacing=picket_spacing,
                )
                if self._is_mlc_peak_in_window(
                    window, height_threshold, edge_threshold, picket_peak_val
                ):
                    self.mlc_meas.append(
                        MLCValue(
                            picket_num=picket_num,
                            approx_idx=picket_idx,
                            leaf_width=width,
                            leaf_center=center,
                            picket_spacing=picket_spacing,
                            orientation=self.orientation,
                            leaf_analysis_width_ratio=leaf_analysis_width_ratio,
                            tolerance=tolerance,
                            action_tolerance=action_tolerance,
                            leaf_num=leaf_num,
                            approx_peak_val=picket_peak_val,
                            image_window=window,
                            image=self.image,
                            fwxm=fwxm,
                            separate_leaves=separate_leaves,
                            nominal_gap_mm=nominal_gap_mm,
                        )
                    )
        if not self.mlc_meas:
            raise ValueError(
                "No MLC measurements were found. This may be due to an incorrect inversion. Try setting invert=True. Or, you may have passed an incorrect orientation."
            )

        # drop any leaf rows that don't have the right amount of MLC kisses (i.e. near edge where one is dropped)
        median_num_leaves = (
            Enumerable(self.mlc_meas)
            .group_by(key=lambda m: m.leaf_num)
            .median(lambda m: len(m))
        )
        full_leaves = (
            Enumerable(self.mlc_meas)
            .group_by(key=lambda m: m.leaf_num)
            .where(lambda m: len(m) == median_num_leaves)
            .select_many(lambda m: m)
            .select(lambda m: m.leaf_num)
            .distinct()
            .to_list()
        )
        self.mlc_meas = [m for m in self.mlc_meas if m.leaf_num in full_leaves]
        if any([True for m in self.mlc_meas if m.leaf_num not in full_leaves]):
            warnings.warn(
                "Some leaves were removed from analysis because they were not detected for all pickets. If some valid leaves are missing try adjusting height_threshold or edge_threshold"
            )

        # retrospectively create the pickets and update the individual MLC measurements so error can be calculated
        self.pickets = []
        for picket_num, _ in enumerate(peak_idxs):
            self.pickets.append(
                Picket(
                    [m for m in self.mlc_meas if m.picket_num == picket_num],
                    log_fits=self._log_fits,
                    orientation=self.orientation,
                    image=self.image,
                    tolerance=tolerance,
                    nominal_gap=nominal_gap_mm,
                    separate_leaves=separate_leaves,
                )
            )

        self._is_analyzed = True

    def _is_mlc_peak_in_window(
        self, window, height_threshold, edge_threshold, picket_peak_val
    ) -> bool:
        """Whether the MLC peak is inside the given window. E.g. the jaw could be closed or at an edge."""
        if self.orientation == Orientation.UP_DOWN:
            std = np.std(window, axis=1)
        else:
            std = np.std(window, axis=0)
        is_above_height_threshold = np.max(window) > height_threshold * picket_peak_val
        is_not_at_edge = max(std) < edge_threshold * np.median(std)
        return is_above_height_threshold and is_not_at_edge

    def _get_mlc_window(
        self, leaf_center, leaf_width, approx_idx, spacing
    ) -> np.ndarray:
        """A small 2D window of the image that contains the area around the picket."""
        leaf_width_px = leaf_width * self.image.dpmm
        leaf_center_px = leaf_center * self.image.dpmm + (
            self.image.shape[0] / 2
            if self.orientation == Orientation.UP_DOWN
            else self.image.shape[1] / 2
        )
        if self.orientation == Orientation.UP_DOWN:
            # crop edges to image boundary if need be; if the pickets are too close to edge we could spill outside
            left_edge = max(int(approx_idx - spacing / 2), 0)
            right_edge = min(int(approx_idx + spacing / 2), self.image.shape[1])
            top_edge = max(int(leaf_center_px - leaf_width_px / 2), 0)
            bottom_edge = min(
                int(leaf_center_px + leaf_width_px / 2), self.image.shape[0]
            )
            array = self.image[top_edge:bottom_edge, left_edge:right_edge]
        else:
            top_edge = max(int(approx_idx - spacing / 2), 0)
            bottom_edge = min(int(approx_idx + spacing / 2), self.image.shape[0])
            left_edge = max(int(leaf_center_px - leaf_width_px / 2), 0)
            right_edge = min(
                int(leaf_center_px + leaf_width_px / 2), self.image.shape[1]
            )
            array = self.image[top_edge:bottom_edge, left_edge:right_edge]
        return array

    def _leaves_in_view(self, analysis_width) -> list[tuple[int, int, int]]:
        """Crop the leaves if not all leaves are in view."""
        pixel_range = (
            self.image.shape[0] / 2
            if self.orientation == Orientation.UP_DOWN
            else self.image.shape[1] / 2
        )
        # cut off the edge so that we're not halfway through a leaf.
        pixel_range -= (
            max(
                self.mlc.widths[0] * analysis_width,
                self.mlc.widths[-1] * analysis_width,
            )
            * self.image.dpmm
        )
        # include the leaf if the center is within the pixel range
        return [
            (leaf_num, center, width)
            for leaf_num, center, width in zip(
                self.mlc.leaves,
                self.mlc.centers,
                self.mlc.widths,
            )
            if abs(center) < pixel_range / self.image.dpmm
        ]

    def plot_analyzed_image(
        self,
        guard_rails: bool = True,
        mlc_peaks: bool = True,
        overlay: bool = True,
        leaf_error_subplot: bool = True,
        show: bool = True,
        figure_size: str | tuple = "auto",
        barplot_kwargs: dict | None = None,
    ) -> None:
        """Plot the analyzed image.

        Parameters
        ----------
        guard_rails
            Do/don't plot the picket "guard rails" around the ideal picket
        mlc_peaks
            Do/don't plot the detected MLC peak positions.
        overlay
            Do/don't plot the alpha overlay of the leaf status.
        leaf_error_subplot
            If True, plots a linked leaf error subplot adjacent to the PF image plotting the average and standard
            deviation of leaf error.
        show
            Whether to display the plot. Set to false for saving to a figure, etc.
        figure_size
            Either 'auto' or a tuple. If auto, the figure size is set depending on the orientation. If a tuple, this is the
            figure size to use.
        """
        if not self._is_analyzed:
            raise RuntimeError("The image must be analyzed first. Use .analyze().")

        # plot the image
        if figure_size == "auto":
            if self.orientation == Orientation.UP_DOWN:
                figure_size = (12, 8)
            else:
                figure_size = (9, 9)
        fig, ax = plt.subplots(figsize=figure_size)
        self.image.plot(ax=ax, show=False)

        if leaf_error_subplot:
            if barplot_kwargs is None:
                barplot_kwargs = {"widths": 10}
            # make the new axis
            divider = make_axes_locatable(ax)
            if self.orientation == Orientation.UP_DOWN:
                axtop = divider.append_axes("right", 2, pad=1, sharey=ax)
            else:
                axtop = divider.append_axes("bottom", 2, pad=1, sharex=ax)
            self._add_leaf_error_subplot(axtop, barplot_kwargs)

        if guard_rails:
            for picket in self.pickets:
                picket.add_guards_to_axes(ax.axes)
        if mlc_peaks:
            for mlc_meas in self.mlc_meas:
                mlc_meas.plot2axes(ax.axes, width=1.5)

        if overlay:
            for mlc_meas in self.mlc_meas:
                mlc_meas.plot_overlay2axes(ax.axes)

        # plot CAX
        ax.plot(
            self.image.center.x, self.image.center.y, "r+", ms=12, markeredgewidth=3
        )
        ax.axis("off")

        if show:
            plt.show()

    def _add_leaf_error_subplot(self, ax: plt.Axes, barplot_kwargs: dict) -> None:
        """Add a bar subplot showing the leaf error."""
        # get leaf positions, errors, standard deviation, and leaf numbers
        if self.orientation == Orientation.UP_DOWN:
            pos = [
                position.marker_lines[0].center.y
                for position in self.pickets[0].mlc_meas
            ][::-1]
        else:
            pos = [
                position.marker_lines[0].center.x
                for position in self.pickets[0].mlc_meas
            ][::-1]
        # get leaf pair names
        labels = sorted(list({m.leaf_num for m in self.mlc_meas}))

        # generate the error distributions per MLC pair
        error_clusters = []
        for leaf_num in {m.leaf_num for m in self.mlc_meas}:
            if self.separate_leaves:
                # flatten the error list and take the absolute value
                error_clusters.append(
                    np.abs(
                        [
                            e
                            for m in self.mlc_meas
                            if m.leaf_num == leaf_num
                            for e in m.error
                        ]
                    )
                )
            else:
                error_clusters.append(
                    np.abs([m.error for m in self.mlc_meas if m.leaf_num == leaf_num])
                )
        error_dists = np.stack(error_clusters).squeeze().transpose()

        # plot the leaf errors as a bar plot
        if self.orientation == Orientation.UP_DOWN:
            ax.boxplot(
                x=error_dists,
                positions=np.array(pos),
                vert=False,
                manage_ticks=False,
                **barplot_kwargs,
            )
            # show every other leaf number on the ticks
            ax.set_yticks(pos[::2])
            ax.set_yticklabels(labels[::2])
            # plot the tolerance line(s)
            ax.axvline(self.tolerance, color="r", linewidth=3)
            if self.action_tolerance is not None:
                ax.axvline(self.action_tolerance, color="m", linewidth=3)
            # reset xlims to comfortably include the max error or tolerance value
            ax.set_xlim([0, max([error_dists.max(), self.tolerance]) + 0.1])
        else:
            ax.boxplot(
                x=error_dists,
                positions=np.array(pos),
                vert=True,
                manage_ticks=False,
                **barplot_kwargs,
            )
            # show every other leaf number on the ticks
            # we also adjust the y position of the ticks to avoid overlap
            # the leaf numbers are tighter for left/right orientations by default
            ax.set_xticks(pos[::2])
            ax.set_xticklabels(labels[::2], rotation=90)
            ticklabels = ax.get_xticklabels()
            # Loop over the tick labels and adjust the position of every other one
            for i, ticklabel in enumerate(ticklabels):
                if i % 2 == 0:
                    ticklabel.set_y(-0.06)  # Adjust the y-position downwards
                else:
                    ticklabel.set_y(0.03)  # Adjust the y-position upwards
            # plot the tolerance line(s)
            ax.axhline(self.tolerance, color="r", linewidth=3)
            if self.action_tolerance is not None:
                ax.axhline(self.action_tolerance, color="m", linewidth=3)
            ax.set_ylim([0, max([error_dists.max(), self.tolerance]) + 0.1])

        ax.grid(True)
        ax.set_title("Average Error (mm)")

    def save_analyzed_image(
        self,
        filename: str | io.BytesIO,
        guard_rails: bool = True,
        mlc_peaks: bool = True,
        overlay: bool = True,
        leaf_error_subplot: bool = False,
        **kwargs,
    ) -> None:
        """Save the analyzed figure to a file. See :meth:`~pylinac.picketfence.PicketFence.plot_analyzed_image()` for
        further parameter info.
        """
        self.plot_analyzed_image(
            guard_rails,
            mlc_peaks,
            overlay,
            leaf_error_subplot=leaf_error_subplot,
            show=False,
        )
        plt.savefig(filename, **kwargs)
        if isinstance(filename, str):
            print(f"Picket fence image saved to: {osp.abspath(filename)}")

    def plot_leaf_error(
        self,
        ax: plt.Axes | None = None,
        show: bool = True,
        fig_kwargs: dict | None = None,
        barplot_kwargs: dict | None = None,
    ) -> plt.Figure:
        """Plot the leaf error as a bar plot.

        Parameters
        ----------
        ax
            The axis to plot on. If None (default), a new figure is created.
        show
            Whether to display the plot. Set to false for saving to a figure, etc.
        fig_kwargs
            If ax is None, these kwargs are passed to plt.subplots() to create the figure.
        barplot_kwargs
            These kwargs are passed to the barplot function. If None, defaults are used.
        """
        if not ax:
            if not fig_kwargs:
                fig_kwargs = {}
            fig, ax = plt.subplots(**fig_kwargs)
        else:
            fig = plt.gcf()
        if not barplot_kwargs:
            barplot_kwargs = {"widths": 10}
        self._add_leaf_error_subplot(ax=ax, barplot_kwargs=barplot_kwargs)
        if show:
            plt.show()
        return fig

    def results(self, as_list: bool = False) -> str:
        """Return results of analysis. Use with print()."""
        offsets = " ".join(f"{pk.dist2cax:.1f}" for pk in self.pickets)
        results = [
            "Picket Fence Results:",
            f"Gantry Angle (\N{DEGREE SIGN}): {self.image.gantry_angle:2.1f}",
            f"Collimator Angle (\N{DEGREE SIGN}): {self.image.collimator_angle:2.1f}",
            f"Tolerance (mm): {self.tolerance}",
            f"Leaves passing (%): {self.percent_passing:2.1f}",
            f"Absolute median error (mm): {self.abs_median_error:2.3f}mm",
            f"Mean picket spacing (mm): {self.mean_picket_spacing:2.1f}mmn",
            f"Picket offsets from CAX (mm): {offsets}",
            f"Max Error: {self.max_error:2.3f}mm on Picket: {self.max_error_picket}, Leaf: {self.max_error_leaf}",
            f"MLC Skew: {self.mlc_skew():2.3f} degrees",
        ]
        if self.failed_leaves():
            results.append(f"Failing leaves: {self.failed_leaves()}")
        if not as_list:
            results = "\n".join(results)
        return results

    def _generate_results_data(self) -> PFResult:
        picket_widths = {
            f"picket_{pk}": {
                key: self.picket_width_stat(pk, key)
                for key in ("max", "mean", "median", "min")
            }
            for pk in range(len(self.pickets))
        }
        errors_by_leaf = {}
        positions_by_leaf = {}
        for _, group_iter in groupby(self.mlc_meas, key=lambda m: m.leaf_num):
            leaf_items = list(group_iter)  # group_iter is a generator
            leaf_names = leaf_items[0].full_leaf_nums
            for idx, leaf_name in enumerate(leaf_names):
                pos_vals = [m.position_mm[idx] for m in leaf_items]
                error_vals = [m.error[idx] for m in leaf_items]
                positions_by_leaf[str(leaf_name)] = pos_vals
                errors_by_leaf[str(leaf_name)] = error_vals
        errors_by_leaf = dict(
            sorted(errors_by_leaf.items())
        )  # sort by A/B and leaf number; A1, A2, ..., B1, B2, ...
        positions_by_leaf = dict(
            sorted(positions_by_leaf.items())
        )  # sort by A/B and leaf number; A1, A2, ..., B1, B2, ...
        return PFResult(
            tolerance_mm=self.tolerance,
            action_tolerance_mm=self.action_tolerance,
            percent_leaves_passing=self.percent_passing,
            number_of_pickets=self.num_pickets,
            absolute_median_error_mm=self.abs_median_error,
            max_error_mm=self.max_error,
            max_error_picket=self.max_error_picket,
            max_error_leaf=self.max_error_leaf,
            mean_picket_spacing_mm=self.mean_picket_spacing,
            offsets_from_cax_mm=[pk.dist2cax for pk in self.pickets],
            passed=self.passed,
            failed_leaves=self.failed_leaves(),
            mlc_skew=self.mlc_skew(),
            picket_widths=picket_widths,
            mlc_positions_by_leaf=positions_by_leaf,
            mlc_errors_by_leaf=errors_by_leaf,
        )

    def publish_pdf(
        self,
        filename: str | io.BytesIO,
        notes: str = None,
        open_file: bool = False,
        metadata: dict = None,
        bins: int = 10,
        logo: Path | str | None = None,
    ) -> None:
        """Publish (print) a PDF containing the analysis, images, and quantitative results.

        Parameters
        ----------
        filename : (str, file-like object}
            The file to write the results to.
        notes : str, list of strings
            Text; if str, prints single line.
            If list of strings, each list item is printed on its own line.
        open_file : bool
            Whether to open the file using the default program after creation.
        metadata : dict
            Extra data to be passed and shown in the PDF. The key and value will be shown with a colon.
            E.g. passing {'Author': 'James', 'Unit': 'TrueBeam'} would result in text in the PDF like:
            --------------
            Author: James
            Unit: TrueBeam
            --------------
        bins: int
            Number of bins to show for the histogram
        logo: Path, str
            A custom logo to use in the PDF report. If nothing is passed, the default pylinac logo is used.
        """
        plt.ioff()
        canvas = pdf.PylinacCanvas(
            filename, page_title="Picket Fence Analysis", metadata=metadata, logo=logo
        )
        data = io.BytesIO()
        self.save_analyzed_image(data, leaf_error_subplot=True)
        canvas.add_image(data, location=(3, 5), dimensions=(15, 15))
        canvas.add_text(
            text=self.results(as_list=True), location=(1.5, 22), font_size=14
        )
        if notes is not None:
            canvas.add_text(text="Notes:", location=(1, 5.5), font_size=14)
            canvas.add_text(text=notes, location=(1, 5))

        canvas.add_new_page()
        hist = io.BytesIO()
        self.save_histogram(hist, bins)
        canvas.add_image(hist, location=(3, 8), dimensions=(15, 15))
        canvas.finish()

        if open_file:
            webbrowser.open(filename)

    def _quaac_datapoints(self) -> dict[str, QuaacDatum]:
        results_data = self.results_data()
        data = {
            "Leaves passing": QuaacDatum(
                value=results_data.percent_leaves_passing,
                unit="%",
                description="The percentage of leaves that passed the tolerance test. A value of 100% is ideal.",
            ),
            "Absolute median error": QuaacDatum(
                value=results_data.absolute_median_error_mm,
                unit="mm",
                description="The absolute median error of all leaves.",
            ),
            "Max error": QuaacDatum(
                value=results_data.max_error_mm,
                unit="mm",
                description="The maximum error found in the picket fence test.",
            ),
            "MLC skew": QuaacDatum(
                value=results_data.mlc_skew,
                unit="degrees",
                description="The apparent rotation in degrees of the MLC. This could be conflated with the EPID skew, so be careful when interpreting this value.",
            ),
            "Mean picket spacing": QuaacDatum(
                value=results_data.mean_picket_spacing_mm,
                unit="mm",
                description="The average distance between pickets in mm.",
            ),
            "Max error leaf": QuaacDatum(
                value=results_data.max_error_leaf,
                description="The leaf number that had the maximum error.",
            ),
            "Max error picket": QuaacDatum(
                value=results_data.max_error_picket,
                description="The picket number that had the maximum error.",
            ),
        }
        for index, offset in enumerate(results_data.offsets_from_cax_mm):
            data |= {
                f"Offset from CAX ({offset})": QuaacDatum(
                    value=offset,
                    unit="mm",
                    description="The distance of each picket from the central axis.",
                )
            }
        return data

    def mlc_skew(self) -> float:
        """Apparent rotation in degrees of the MLC. This could be conflated with the EPID skew, so be careful when interpreting this value."""
        return float(np.mean([p.skew() for p in self.pickets]))

    def plot_histogram(self, bins: int = 10, show: bool = True) -> None:
        """Plot a histogram of the leaf errors"""
        if not self._is_analyzed:
            raise ValueError(
                "It appears the PF image has not been analyzed yet. Use .analyze() first."
            )
        errors = Enumerable(self.mlc_meas).select_many(lambda m: m.error).to_list()
        fig, ax = plt.subplots()
        ax.axvline(self.tolerance, color="r", linewidth=3)
        ax.axvline(-self.tolerance, color="r", linewidth=3)
        ax.grid(True)
        if self.action_tolerance is not None:
            ax.axvline(self.action_tolerance, color="m", linewidth=3)
            ax.axvline(-self.action_tolerance, color="m", linewidth=3)
        ax.set_title("Leaf error histogram")
        ax.set_ylabel("Counts")
        ax.set_xlabel("Error (mm)")
        ax.hist(errors, bins=bins)
        if show:
            plt.show()

    def save_histogram(
        self, filename: [str, Path, BinaryIO], bins: int = 10, **kwargs
    ) -> None:
        """Save a histogram of the leaf errors"""
        self.plot_histogram(bins, show=False)
        plt.savefig(filename, **kwargs)
        if not isinstance(filename, BytesIO):
            print(f"Picket fence histogram saved to: {osp.abspath(filename)}")

    @cached_property
    def orientation(self) -> Orientation:
        """The orientation of the image, either Up-Down or Left-Right."""
        # if orientation was passed in, use it
        if self._orientation is not None:
            return convert_to_enum(self._orientation, Orientation)

        # replace any dead pixels with median value
        temp_image = self.image.array.copy()
        temp_image[temp_image < np.median(temp_image)] = np.median(temp_image)

        # find "range" of 80 to 90th percentiles
        row_sum = np.sum(temp_image, 0)
        col_sum = np.sum(temp_image, 1)
        row80, row90 = np.percentile(row_sum, [85, 99])
        col80, col90 = np.percentile(col_sum, [85, 99])
        row_range = row90 - row80
        col_range = col90 - col80

        # The true picket side will have a greater difference in
        # percentiles than will the non-picket size.
        if row_range < col_range:
            orientation = Orientation.LEFT_RIGHT
        else:
            orientation = Orientation.UP_DOWN
        return orientation


class MLCValue:
    def __init__(
        self,
        picket_num: int,
        approx_idx: int,
        leaf_width: float,
        leaf_center: float,
        picket_spacing: float,
        orientation: Orientation,
        leaf_analysis_width_ratio: float,
        tolerance: float,
        action_tolerance: float | None,
        leaf_num: int,
        approx_peak_val: float,
        image_window: np.ndarray,
        image: PFDicomImage,
        fwxm: int,
        separate_leaves: bool,
        nominal_gap_mm: float,
    ):
        """Representation of an MLC kiss or of each MLC about a kiss."""
        self._approximate_idx = approx_idx
        self.picket_num = picket_num
        self._approximate_peak_vale = approx_peak_val
        self.leaf_width_px = leaf_width * image.dpmm
        self._leaf_center = leaf_center
        self.leaf_center_px = leaf_center * image.dpmm + (
            image.shape[0] / 2
            if orientation == Orientation.UP_DOWN
            else image.shape[1] / 2
        )
        self.leaf_num = leaf_num
        self._image_window = image_window
        self._image = image
        self._fwxm = fwxm
        self._analysis_ratio: float = leaf_analysis_width_ratio
        self._spacing: float = picket_spacing
        self._orientation = orientation
        self._tolerance: float = tolerance
        self._action_tolerance: float = action_tolerance
        self._separate_leaves = separate_leaves
        self._nominal_gap_mm = nominal_gap_mm
        self.profile: FWXMProfilePhysical
        self.position = self.get_peak_positions()
        self._fit = None

    def __repr__(self) -> str:
        return f"Leaf: {self.leaf_num}, Picket: {self.picket_num}"

    @property
    def full_leaf_nums(self) -> Sequence[str | int]:
        """The fully-qualified leaf names. This will be the simple leaf number for traditional analysis or the bank+leaf num for separate leaves."""
        if not self._separate_leaves:
            return [
                self.leaf_num,
            ]
        else:
            return [
                f"{LEFT_MLC_PREFIX}{self.leaf_num}",
                f"{RIGHT_MLC_PREFIX}{self.leaf_num}",
            ]

    def plot2axes(self, axes: plt.Axes, width: float | int = 1) -> None:
        """Plot the measurement to the axes."""
        for idx, line in enumerate(self.marker_lines):
            line.plot2axes(axes, width, color=self.bg_color[idx])

    def get_peak_positions(self) -> Sequence[float]:
        if self._orientation == Orientation.UP_DOWN:
            pix_vals = np.median(self._image_window, axis=0)
        else:
            pix_vals = np.median(self._image_window, axis=1)
        prof = FWXMProfilePhysical(
            values=pix_vals,
            ground=True,
            normalization=Normalization.MAX,
            dpmm=self._image.dpmm,
        )
        self.profile = prof
        if self._separate_leaves:
            left = prof.field_edge_idx(side="left") + max(
                self._approximate_idx - self._spacing / 2, 0
            )
            right = prof.field_edge_idx(side="right") + max(
                self._approximate_idx - self._spacing / 2, 0
            )
            return left, right
        else:
            return (
                prof.center_idx + max(self._approximate_idx - self._spacing / 2, 0),
            )  # crop to left edge if need be

    @property
    def position_mm(self) -> Sequence[float]:
        """The position of the MLC leaf in the travel direction in mm from the left/top side of the image."""
        return [pos / self._image.dpmm for pos in self.position]

    @property
    def passed(self) -> Sequence[bool]:
        """Whether the MLC kiss or leaf was within tolerance."""
        return [abs(error) < self._tolerance for error in self.error]

    @property
    def passed_action(self) -> Sequence[bool] | None:
        """Whether the MLC kiss or leaf was within the action tolerance."""
        return (
            [abs(error) < self._action_tolerance for error in self.error]
            if self._action_tolerance is not None
            else [True, True]
        )

    @property
    def bg_color(self) -> Sequence[str]:
        """The color of the measurement when the PF image is plotted, based on pass/fail status."""
        colors = []
        for idx, passed in enumerate(self.passed):
            if not passed:
                colors.append("r")
            elif self._action_tolerance is not None:
                colors.append("b" if self.passed_action[idx] else "m")
            else:
                colors.append("b")
        return colors

    @property
    def picket_positions(self) -> Sequence[float]:
        """The position(s) of the pickets in mm"""
        picket_pos = []
        for line, sign in zip(self.marker_lines, (-1, 1)):
            if self._orientation == Orientation.UP_DOWN:
                picket = self._fit(line.center.y)
            else:
                picket = self._fit(line.center.x)
            if (
                self._separate_leaves
            ):  # offset the picket position by the DLG and nominal gap
                mag_factor = self._image.sid / 1000
                picket += (
                    sign * self._nominal_gap_mm * mag_factor / 2 * self._image.dpmm
                )
            picket_pos.append(picket / self._image.dpmm)
        return picket_pos

    def plot_detailed_profile(self) -> plt.Axes:
        if self._orientation == Orientation.UP_DOWN:
            pix_vals = np.median(self._image_window, axis=0)
        else:
            pix_vals = np.median(self._image_window, axis=1)
        offset_pixels = max(self._approximate_idx - self._spacing / 2, 0)
        x_values = np.array(range(len(pix_vals))) + offset_pixels

        fig, ax = plt.subplots()
        ax.plot(x_values, pix_vals)
        for picket_pos in self.picket_positions:
            ax.axvline(
                x=picket_pos * self._image.dpmm,
                label="Fitted picket location",
                color="black",
            )
        for pos, bg_color in zip(self.get_peak_positions(), self.bg_color):
            ax.axvline(pos, color=bg_color, label="Measured MLC position")
        return ax

    @property
    def error(self) -> Sequence[float]:
        """The error (difference) of the MLC measurement and the picket fit.
        If using individual leaf analysis, returns both errors otherwise return one."""
        errors = []
        for line, sign in zip(self.marker_lines, (-1, 1)):
            if self._orientation == Orientation.UP_DOWN:
                picket_pos = self._fit(line.center.y)
                mlc_pos = line.center.x
            else:
                picket_pos = self._fit(line.center.x)
                mlc_pos = line.center.y
            if (
                self._separate_leaves
            ):  # offset the picket position by the DLG and nominal gap
                mag_factor = self._image.sid / 1000
                picket_pos += (
                    sign * self._nominal_gap_mm * mag_factor / 2 * self._image.dpmm
                )
            errors.append((mlc_pos - picket_pos) / self._image.dpmm)
        return errors

    @property
    def max_abs_error(self) -> float:
        """The maximum absolute error"""
        return np.max(np.abs([self.error]))

    @property
    def marker_lines(self) -> list[Line]:
        """The line(s) representing the MLC measurement position. When using separated leaves
        there are two lines. Traditional analysis returns one."""
        upper_point = (
            self.leaf_center_px - self.leaf_width_px / 2 * self._analysis_ratio
        )
        lower_point = (
            self.leaf_center_px + self.leaf_width_px / 2 * self._analysis_ratio
        )

        lines = []
        for mlc_position in self.position:
            if self._orientation == Orientation.UP_DOWN:
                line = Line((mlc_position, upper_point), (mlc_position, lower_point))
            else:
                line = Line((upper_point, mlc_position), (lower_point, mlc_position))
            lines.append(line)
        return lines

    def plot_overlay2axes(self, axes) -> None:
        """Create a rectangle overlay with the width of the error. I.e. it stretches from the picket fit to the MLC position. Gives more visual size to the"""
        # calculate height (based on leaf analysis ratio)
        upper_point = (
            self.leaf_center_px - self.leaf_width_px / 2 * self._analysis_ratio
        )
        lower_point = (
            self.leaf_center_px + self.leaf_width_px / 2 * self._analysis_ratio
        )
        height = abs(upper_point - lower_point) * 0.8

        for idx, line in enumerate(self.marker_lines):
            width = abs(self.error[idx]) * self._image.dpmm
            y = line.center.y
            x = self.position[idx] - (self.error[idx] * self._image.dpmm) / 2

            if self._orientation == Orientation.UP_DOWN:
                r = Rectangle(width, height, center=(x, y))
                # if any of the values are over tolerance, show another larger rectangle to draw the eye
                if not self.passed[idx] or not self.passed_action[idx]:
                    re = Rectangle(
                        self._image_window.shape[1] * 0.2, height * 1.2, center=(x, y)
                    )
                    re.plot2axes(
                        axes,
                        edgecolor="none",
                        fill=True,
                        alpha=0.5,
                        facecolor=self.bg_color[idx],
                    )
            else:
                r = Rectangle(height, width, center=(x, y))
                if not self.passed[idx] or not self.passed_action[idx]:
                    re = Rectangle(
                        self._image_window.shape[1] * 0.2, height * 1.2, center=(x, y)
                    )
                    re.plot2axes(
                        axes,
                        edgecolor="none",
                        fill=True,
                        alpha=0.5,
                        facecolor=self.bg_color[idx],
                    )
            r.plot2axes(
                axes, edgecolor="none", fill=True, alpha=1, facecolor=self.bg_color[idx]
            )


class Picket:
    """Holds picket information in a Picket Fence test."""

    def __init__(
        self,
        mlc_measurements: list[MLCValue],
        log_fits,
        orientation: Orientation,
        image: PFDicomImage,
        tolerance: float,
        separate_leaves: bool,
        nominal_gap: float,
    ):
        self.mlc_meas: list[MLCValue] = mlc_measurements
        self.log_fits = log_fits
        self.tolerance = tolerance
        self.orientation = orientation
        self.image = image
        self._separate_leaves = separate_leaves
        self._nominal_gap = nominal_gap
        self.fit = self.get_fit()
        for m in self.mlc_meas:
            m._fit = self.fit

    def get_fit(self) -> np.poly1d:
        """The fit of a polynomial to the MLC measurements."""
        if self.log_fits is not None:
            return next(self.log_fits)
        x = (
            Enumerable(self.mlc_meas)
            .select_many(lambda m: [line.point1.y for line in m.marker_lines])
            .to_list()
        )
        y = (
            Enumerable(self.mlc_meas)
            .select_many(lambda m: [line.point1.x for line in m.marker_lines])
            .to_list()
        )
        if self.orientation == Orientation.UP_DOWN:
            fit = np.polyfit(x, y, 1)
        else:
            fit = np.polyfit(y, x, 1)
        return np.poly1d(fit)

    def skew(self) -> float:
        """The slope/skew of the picket"""
        return float(np.rad2deg(self.fit.coefficients[0]))

    @property
    def dist2cax(self) -> float:
        """The distance from the CAX to the picket, in mm."""
        # TODO: see about using line and built-in dist to point.
        center_fit = np.poly1d(self.fit)
        if self.orientation == Orientation.UP_DOWN:
            length = self.image.shape[0]
        else:
            length = self.image.shape[1]
        x_data = np.arange(length)
        y_data = center_fit(x_data)
        idx = int(round(len(x_data) / 2))
        if self.orientation == Orientation.UP_DOWN:
            axis = "x"
            p1 = Point(y_data[idx], x_data[idx])
        else:
            axis = "y"
            p1 = Point(x_data[idx], y_data[idx])
        return (getattr(self.image.center, axis) - getattr(p1, axis)) / self.image.dpmm

    @property
    def left_guard_separated(self) -> Sequence[np.poly1d]:
        """The line representing the left-sided guard rails.
        When not doing separate analysis, the left and right rails will overlap."""
        l_fit = np.copy(self.fit)
        l_fit[-1] += self.tolerance * self.image.dpmm
        if not self._separate_leaves:
            return [
                np.poly1d(l_fit),
            ]
        else:
            other_fit = copy.copy(l_fit)
            mag_factor = self.image.sid / 1000
            l_fit[-1] += self._nominal_gap * mag_factor / 2 * self.image.dpmm
            other_fit[-1] -= self._nominal_gap * mag_factor / 2 * self.image.dpmm
            return [np.poly1d(l_fit), np.poly1d(other_fit)]

    @property
    def right_guard_separated(self):
        """The line representing the right-sided guard rails."""
        r_fit = np.copy(self.fit)
        r_fit[-1] -= self.tolerance * self.image.dpmm
        if not self._separate_leaves:
            return [
                np.poly1d(r_fit),
            ]
        else:
            other_fit = copy.copy(r_fit)
            mag_factor = self.image.sid / 1000
            r_fit[-1] -= self._nominal_gap * mag_factor / 2 * self.image.dpmm
            other_fit[-1] += self._nominal_gap * mag_factor / 2 * self.image.dpmm
            return [np.poly1d(r_fit), np.poly1d(other_fit)]

    def add_guards_to_axes(self, axis: plt.Axes, color: str = "g") -> None:
        """Plot guard rails to the axis."""
        if self.orientation == Orientation.UP_DOWN:
            length = self.image.shape[0]
        else:
            length = self.image.shape[1]
        x_data = np.arange(length)
        left_y_data = self.left_guard_separated
        right_y_data = self.right_guard_separated
        for left, right in zip(left_y_data, right_y_data):
            if self.orientation == Orientation.UP_DOWN:
                axis.plot(left(x_data), x_data, color=color)
                axis.plot(right(x_data), x_data, color=color)
            else:
                axis.plot(x_data, left(x_data), color=color)
                axis.plot(x_data, right(x_data), color=color)<|MERGE_RESOLUTION|>--- conflicted
+++ resolved
@@ -37,11 +37,8 @@
 from .core.geometry import Line, Point, Rectangle
 from .core.io import get_url, retrieve_demo_file
 from .core.profile import FWXMProfilePhysical, MultiProfile
-<<<<<<< HEAD
+from .core.utilities import ResultBase, ResultsDataMixin, convert_to_enum
 from .core.utilities import QuaacDatum, QuaacMixin, ResultBase, convert_to_enum
-=======
-from .core.utilities import ResultBase, ResultsDataMixin, convert_to_enum
->>>>>>> 7c50b2ee
 from .log_analyzer import load_log
 from .metrics.image import SizedDiskLocator
 
@@ -209,11 +206,7 @@
             return super().center
 
 
-<<<<<<< HEAD
-class PicketFence(QuaacMixin):
-=======
-class PicketFence(ResultsDataMixin[PFResult]):
->>>>>>> 7c50b2ee
+class PicketFence(ResultsDataMixin[PFResult], QuaacMixin):
     """A class used for analyzing EPID images where radiation strips have been formed by the
     MLCs. The strips are assumed to be parallel to one another and normal to the image edge;
     i.e. a "left-right" or "up-down" orientation is assumed. Further work could follow up by accounting
